#!/bin/bash

# If you modify the behaviour of this file please remember to update the
# relevant wiki page:
#
# https://github.com/links-lang/links/wiki/Running-the-test-suite

ret=0

if [[ $1 != "db-only" ]]; then
    for i in tests/*.tests; do
        cmnd="./test-harness $i"
        echo cmnd=$cmnd
        eval $cmnd
        ret_code=$?
        if [ $ret_code != 0 ]; then
            ret=1
        fi
    done
fi

if [[ $1 != "no-db" ]]; then
    for s in tests/database/*.sql; do
        cmnd="psql -v ON_ERROR_STOP=1 -q -d links -f $s"
        echo cmnd=$cmnd
        eval $cmnd
        ret_code=$?
        if [ $ret_code != 0 ]; then
            echo "FAILED DATABASE PREPARATION $s"
            ret=1
        fi
    done

    for t in tests/database/*.links; do
        cmnd="./links --config=tests/database/config $t"
        echo cmnd=$cmnd
        eval $cmnd
        ret_code=$?
        if [ $ret_code != 0 ]; then
            echo "FAILED TEST $t"
            ret=1
        fi
    done
<<<<<<< HEAD
fi

=======

    for s in tests/shredding/*.sql; do
        cmnd="psql -v ON_ERROR_STOP=1 -q -d links -f $s"
        echo cmnd=$cmnd
        eval $cmnd
        ret_code=$?
        if [ $ret_code != 0 ]; then
            echo "FAILED DATABASE PREPARATION $s"
            ret=1
        fi
    done

    for t in tests/shredding/*.links; do
        cmnd="./links --config=tests/shredding/config $t"
        echo cmnd=$cmnd
        eval $cmnd
        ret_code=$?
        if [ $ret_code != 0 ]; then
            echo "FAILED TEST $t"
            ret=1
        fi
    done
fi


>>>>>>> 65e3068f
exit $ret<|MERGE_RESOLUTION|>--- conflicted
+++ resolved
@@ -41,10 +41,6 @@
             ret=1
         fi
     done
-<<<<<<< HEAD
-fi
-
-=======
 
     for s in tests/shredding/*.sql; do
         cmnd="psql -v ON_ERROR_STOP=1 -q -d links -f $s"
@@ -69,6 +65,4 @@
     done
 fi
 
-
->>>>>>> 65e3068f
 exit $ret