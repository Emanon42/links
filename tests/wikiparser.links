--- conflicted
+++ resolved
@@ -28,11 +28,7 @@
     debug(s)
 }
 
-<<<<<<< HEAD
-sig eatWhitespace : (NativeString) ~> (ParseResult, NativeString)
-=======
 sig eatWhitespace : (String) ~> (ParseResult, String)
->>>>>>> bdb0345a
 fun eatWhitespace(n) server {
     fun whitespaceTag(s) {
         switch(s) {
@@ -50,59 +46,34 @@
         }
     }
 
-<<<<<<< HEAD
-    var ws = (n =~ /^({"\x0d\x0a\x0d\x0a"}|{"\x0d\x0a\x0a"}|{"\x0a\x0a"}|{"\x0c"}|{"------"})/nl);
-=======
     var ws = (n =~ /^({"\x0d\x0a\x0d\x0a"}|{"\x0d\x0a\x0a"}|{"\x0a\x0a"}|{"\x0c"}|{"------"})/l);
->>>>>>> bdb0345a
     switch (ws) {
         case [] -> 
             (None, n)
         case hd::tl -> 
-<<<<<<< HEAD
-            var m = (n =~ s/^{hd}//nl);
-=======
             var m = (n =~ s/^{hd}//l);
->>>>>>> bdb0345a
             (Some(FormattedBlock(None, WS(whitespaceTag(hd)), WordBlock(None, hd))), m)
     }
     
 }
 
-<<<<<<< HEAD
-sig makeSentenceBlock : (NativeString) ~> (ParseResult, NativeString)
-fun makeSentenceBlock(text) server {
-    var word = (text =~ /^([^{"\x0d\x0a!"}\\<\\_\\^\\=~\\[\\#\\*-])+/nl); #includes trailing punctuation like commas etc.    
-=======
 sig makeSentenceBlock : (String) ~> (ParseResult, String)
 fun makeSentenceBlock(text) server {
     var word = (text =~ /^([^{"\x0d\x0a!"}\\<\\_\\^\\=~\\[\\#\\*-])+/l); #includes trailing punctuation like commas etc.    
->>>>>>> bdb0345a
     switch (word) {
        case [] -> 
            (None, text)
        case hd::tl -> 
-<<<<<<< HEAD
-           var next = (text =~ s/^{hd}//n); #make sure that word is quoted correctly
-=======
            var next = (text =~ s/^{hd}//); #make sure that word is quoted correctly
->>>>>>> bdb0345a
            (Some(WordBlock(None, hd)), next)
     }
 }
 
 
-<<<<<<< HEAD
-sig makeWordBlock : (NativeString) ~> (ParseResult, NativeString)
-fun makeWordBlock(text) server {
-    fun mwb(text, wbs : [ParseTree]) {
-      var word = (text =~ /^([^\ {"\x0d\x0a"}\\<\\_\\^\\~\\[\\#\\*-])+(\ |\\b)/nl); #includes trailing punctuation like commas etc.    
-=======
 sig makeWordBlock : (String) ~> (ParseResult, String)
 fun makeWordBlock(text) server {
     fun mwb(text, wbs : [ParseTree]) {
       var word = (text =~ /^([^\ {"\x0d\x0a"}\\<\\_\\^\\~\\[\\#\\*-])+(\ |\\b)/l); #includes trailing punctuation like commas etc.    
->>>>>>> bdb0345a
       switch (word) {
        case [] -> 
           switch(wbs) {
@@ -111,11 +82,7 @@
             case _ -> (Some(CompoundBlock(None, reverse(wbs))), text)
           }
        case hd::tl -> 
-<<<<<<< HEAD
-            var next = (text =~ s/^{hd}//n); #make sure that word is quoted correctly
-=======
             var next = (text =~ s/^{hd}//); #make sure that word is quoted correctly
->>>>>>> bdb0345a
             var wss = eatWhitespace(next);
             switch(wss) {
               case (None, tnext) ->         mwb(tnext, ((WordBlock(None, hd))::wbs))
@@ -139,11 +106,7 @@
   }
 }
 
-<<<<<<< HEAD
-sig makeFormattedBlock : (NativeString) ~> (ParseResult, NativeString)
-=======
 sig makeFormattedBlock : (String) ~> (ParseResult, String)
->>>>>>> bdb0345a
 fun makeFormattedBlock(text) server {
    fun matchNth(f :[String], p) {
         switch(p) {
@@ -156,11 +119,7 @@
                             matchNth(f, tl)
                       }
                       else {
-<<<<<<< HEAD
-                        var zz = textToBlock(to_native_string(text));
-=======
                         var zz = textToBlock(text);
->>>>>>> bdb0345a
                         switch(zz) {
                           case(sw, _) ->
                               switch(sw) {
@@ -176,11 +135,7 @@
 
    #2 is bold; 4 is emph; 6 is sub; 8 is del; 10 is sup
 
-<<<<<<< HEAD
-   var f = (text =~ /^({"**"}([^{"\x0d\x0a"}\\*]*){"**"})|({"*"}([^{"\x0d\x0a"}\\*]*){"*"})|({"_"}([^{"\x0d\x0a"}_]*){"_"})|(~([^{"\x0d\x0a"}~]*)~)|(-([^{"\x0d\x0a"}-]+)-)|({"^"}([^{"\x0d\x0a"}\\^]*){"^"})|({"##"}([^{"\x0d\x0a"}#]*){"##"})|(#([^{"\x0d\x0a"}#]*)#)|({"[["}([a-zA-Z0-9_\ ]*){"]]"})/nl);
-=======
    var f = (text =~ /^({"**"}([^{"\x0d\x0a"}\\*]*){"**"})|({"*"}([^{"\x0d\x0a"}\\*]*){"*"})|({"_"}([^{"\x0d\x0a"}_]*){"_"})|(~([^{"\x0d\x0a"}~]*)~)|(-([^{"\x0d\x0a"}-]+)-)|({"^"}([^{"\x0d\x0a"}\\^]*){"^"})|({"##"}([^{"\x0d\x0a"}#]*){"##"})|(#([^{"\x0d\x0a"}#]*)#)|({"[["}([a-zA-Z0-9_\ ]*){"]]"})/l);
->>>>>>> bdb0345a
 
    switch(f) {
     case [] -> 
@@ -189,21 +144,6 @@
         var fb = matchNth(f, [(2, Bold), (4, Emph), (6, Emph), (8, Sub), (10, Del), (12, Sup), (14, Hdr2), (16, Hdr1), (18, WikiLink)]);
         switch(fb : ParseResult) {
           case Some(_) -> 
-<<<<<<< HEAD
-               var next = (text =~ s/^{hd}//nl);
-               (fb, next) : (ParseResult, NativeString)
-          case Error(e) ->  (Error(e), text) : (ParseResult, NativeString)
-          case None -> (Error("Unexpected return value of None"), text) : (ParseResult, NativeString)
-        }
-   }
-
-}
-
-sig makeHref : (NativeString) ~> (ParseResult, NativeString)
-fun makeHref(text) server {
-        #[Link text]  (http://foobar.com)  ... or <http://foobar.com/>
-    var h =(text =~ /^{"["}(.*){"]"}\ *{"("}([^\ ]*){")"}|{"<"}([^\ <>]*){">"}/nl);
-=======
                var next = (text =~ s/^{hd}//l);
                (fb, next) : (ParseResult, String)
           case Error(e) ->  (Error(e), text) : (ParseResult, String)
@@ -217,76 +157,35 @@
 fun makeHref(text) server {
         #[Link text]  (http://foobar.com)  ... or <http://foobar.com/>
     var h =(text =~ /^{"["}(.*){"]"}\ *{"("}([^\ ]*){")"}|{"<"}([^\ <>]*){">"}/l);
->>>>>>> bdb0345a
 
     switch(h) {
         case [] -> 
             (None, text)
 
-<<<<<<< HEAD
-        case hd::[]::[]::lturl::tl->
-                var next = (text =~ s/^{hd}//nl);
-                (Some(FormattedBlock(None, Link(lturl), WordBlock(None, lturl))), next)
-
-        case hd::linktext::url::tl ->
-                var next = (text =~ s/^{hd}//nl);
-=======
         case hd::""::""::lturl::tl->
                 var next = (text =~ s/^{hd}//l);
                 (Some(FormattedBlock(None, Link(lturl), WordBlock(None, lturl))), next)
 
         case hd::linktext::url::tl ->
                 var next = (text =~ s/^{hd}//l);
->>>>>>> bdb0345a
                 (Some(FormattedBlock(None, Link(url), WordBlock(None,linktext))), next)
     }
 }
 
-<<<<<<< HEAD
-sig makeImageLink : (NativeString) ~> (ParseResult, NativeString)
-fun makeImageLink(text) server {
-    #![Alt Text](http://foobar.com/image.gif)
-    var h =(text =~ /^{"!["}(.*){"]"}\ *{"("}([^\ ]*){")"}/nl);
-=======
 sig makeImageLink : (String) ~> (ParseResult, String)
 fun makeImageLink(text) server {
     #![Alt Text](http://foobar.com/image.gif)
     var h =(text =~ /^{"!["}(.*){"]"}\ *{"("}([^\ ]*){")"}/l);
->>>>>>> bdb0345a
     switch(h) {
         case [] -> (None, text)
 
         case hd::altText::url::tl ->
-<<<<<<< HEAD
-                var next = (text =~ s/^{hd}//nl);
-=======
                 var next = (text =~ s/^{hd}//l);
->>>>>>> bdb0345a
                 (Some(FormattedBlock(None, ImageLink(url), WordBlock(None, altText))), next)
     }
 
 }
 
-<<<<<<< HEAD
-sig makeList : (NativeString) ~> (ParseResult, NativeString)
-fun makeList(text) server {
-   fun allListLines(t, lines) {
-        
-      var listLine = (t =~ /^({"\x0a"}(({"    "})*)\ *([0-9]+\.|[\\*\\+-])\ (.*)){"\x0a"}/nl);
-        
-      switch(listLine) {
-        case [] -> 
-            var removedNl = (t =~ s/^{"\x0a"}//n);
-           switch(lines) {
-               case [] ->  (None, removedNl) : (ParseResult, NativeString)
-               case _ -> (Some(CompoundBlock(None, [WordBlock(None, "\x0a"),
-                                   FormattedBlock(None, List, CompoundBlock(None, reverse(lines)))])), removedNl) : (ParseResult, NativeString)
-           }
-        case (hd::notNl::indent::_::index::element::_) ->
-           var indentLevel = length(indent) / 4;
-           var next = (t =~ s/^{notNl}//nl); #prefix a new line that was consumed ... in case there's a another list element
-           var eblock  =  textToBlock(to_native_string(element ++ "\x0a"));
-=======
 sig makeList : (String) ~> (ParseResult, String)
 fun makeList(text) server {
    fun allListLines(t, lines) {
@@ -305,7 +204,6 @@
            var indentLevel = strlen(indent) / 4;
            var next = (t =~ s/^{notNl}//l); #prefix a new line that was consumed ... in case there's a another list element
            var eblock  =  textToBlock(element ^^ "\x0a");
->>>>>>> bdb0345a
            switch(eblock) {
                case (b, _) ->
                    switch(b) {
@@ -325,36 +223,21 @@
    allListLines(text, [])
 }
 
-<<<<<<< HEAD
-sig makeBlockQuote : (NativeString) ~> (ParseResult, NativeString)
-fun makeBlockQuote(text) server {
-   fun allQuoteLines(text, lines) {
-        var bql = (text =~ /^({"\x0a"}\ *>(.*)){"\x0a"}/nl);
-=======
 sig makeBlockQuote : (String) ~> (ParseResult, String)
 fun makeBlockQuote(text) server {
    fun allQuoteLines(text, lines) {
         var bql = (text =~ /^({"\x0a"}\ *>(.*)){"\x0a"}/l);
->>>>>>> bdb0345a
         switch (bql) {
             case [] -> 
                 switch(lines) {
                    case [] -> (None, text)
                    case _  -> 
                         (Some(CompoundBlock(None, [WordBlock(None, "\x0a"),
-<<<<<<< HEAD
-                                                   FormattedBlock(None, BlockQuote, CompoundBlock(None, reverse(lines)))])), (text =~ s/^{"\x0a"}//n))
-                }
-            case hd::notNl::line::_ ->
-                var next = (text =~ s/^{notNl}//nl); #push new line back there to continue block quote
-                allQuoteLines(next, (WordBlock(None, line ++ "\x0a"))::lines)
-=======
                                                    FormattedBlock(None, BlockQuote, CompoundBlock(None, reverse(lines)))])), (text =~ s/^{"\x0a"}//))
                 }
             case hd::notNl::line::_ ->
                 var next = (text =~ s/^{notNl}//l); #push new line back there to continue block quote
                 allQuoteLines(next, (WordBlock(None, line ^^ "\x0a"))::lines)
->>>>>>> bdb0345a
         
         }
    }
@@ -363,11 +246,7 @@
 }
 
 
-<<<<<<< HEAD
-sig textToBlock : (NativeString) ~> (ParseResult, NativeString)
-=======
 sig textToBlock : (String) ~> (ParseResult, String)
->>>>>>> bdb0345a
 fun textToBlock(text) server {
      fun tryAllParsers(parsers, text) {
         switch(parsers) {
@@ -382,13 +261,8 @@
      }
 
 
-<<<<<<< HEAD
-     fun t2b(text:NativeString, bs : [ParseTree]) {
-         var parsers = ([makeBlockQuote, makeList, makeSentenceBlock, eatWhitespace, makeFormattedBlock, makeHref, makeImageLink]: [(NativeString) ~> (ParseResult, NativeString)]);
-=======
      fun t2b(text:String, bs : [ParseTree]) {
          var parsers = ([makeBlockQuote, makeList, makeSentenceBlock, eatWhitespace, makeFormattedBlock, makeHref, makeImageLink]: [(String) ~> (ParseResult, String)]);
->>>>>>> bdb0345a
 
 
          if(text == emptyString) {
@@ -412,19 +286,11 @@
                                     t2b(emptyString, EmptyBlock::bs)
                             }
                             else {
-<<<<<<< HEAD
-                                 var s = from_native_string(txt);
-                                 switch(s) {#TBD ... coalesce adjacent small words... some junk in the way; remove it and move ahead
-                                     case hd::tl -> 
-                                         t2b(to_native_string(tl), (WordBlock(None, [hd])::bs))
-                                 }
-=======
                                  var hd = strsub(txt, 0, 1);
                                  var tl = strsub(txt, 1, strlen(txt)-1);
                                  
                                  #TBD ... coalesce adjacent small words... some junk in the way; remove it and move ahead
                                  t2b(tl, (WordBlock(None, hd)::bs))
->>>>>>> bdb0345a
                             }
                     }
               }
@@ -447,11 +313,7 @@
     fun b2t(t:String, b:ParseTree) {
         switch(b) {
             case EmptyBlock -> t
-<<<<<<< HEAD
-            case WordBlock(None, w) -> t ++ w
-=======
             case WordBlock(None, w) -> t ^^ w
->>>>>>> bdb0345a
             case FormattedBlock(None, tag, fb) -> fb2t(tag, fb,t)
             case CompoundBlock(None, bs) -> fold_left(b2t, t, bs)
             case LabeledBlock(None, _, lb) -> b2t(t,lb)
@@ -463,11 +325,7 @@
             switch (n) {
                 case 0 ->  ""
                 case 1 -> s
-<<<<<<< HEAD
-                case _ -> s ++ ntimes((n-1), s)
-=======
                 case _ -> s ^^ ntimes((n-1), s)
->>>>>>> bdb0345a
             }
         }
 
@@ -476,19 +334,11 @@
             case [] -> t
             case FormattedBlock(None, Indent(i), FormattedBlock(None, pfxElt, listelt))::tl ->
                 var pfx = switch(pfxElt) {
-<<<<<<< HEAD
-                          case OrderedElt(pfx) -> pfx ++ " "
-                          case UnorderedElt(pfx) -> pfx ++ " "
-                          case _ -> "Error : Impossible"
-                };
-                l2t(tl, b2t((t ++ ntimes(i, "    ") ++ pfx), listelt))
-=======
                           case OrderedElt(pfx) -> pfx ^^ " "
                           case UnorderedElt(pfx) -> pfx ^^ " "
                           case _ -> "Error : Impossible"
                 };
                 l2t(tl, b2t((t ^^ ntimes(i, "    ") ^^ pfx), listelt))
->>>>>>> bdb0345a
             case _ -> 
                 "Error: Unexpected list element"
             }
@@ -497,28 +347,12 @@
         fun bq2t(bqs, t) {
             switch(bqs) {
             case [] -> t
-<<<<<<< HEAD
-            case WordBlock(None, txt)::tl -> bq2t(tl, (t ++ ">" ++ txt))
-=======
             case WordBlock(None, txt)::tl -> bq2t(tl, (t ^^ ">" ^^ txt))
->>>>>>> bdb0345a
             case _ -> "Error: Unexpected block quote element"
             }
         }
         
         switch(tag) {
-<<<<<<< HEAD
-            case Bold -> t++("**" ++ b2t("", fb) ++ "**")
-            case Emph -> t++("*" ++ b2t("", fb) ++ "*")
-            case Sub -> t++("~" ++ b2t("", fb) ++ "~")
-            case Sup -> t++("^" ++ b2t("", fb) ++ "^")
-            case Del -> t++("-" ++ b2t("", fb) ++ "-")
-            case Hdr1 -> t++("#" ++ b2t("", fb) ++ "#")
-            case Hdr2 -> t++("##" ++ b2t("", fb) ++ "##")
-            case WikiLink -> t++("[[" ++ b2t("", fb) ++ "]]")
-            case Link(s) -> t++("["++b2t("", fb)++"] ("++s++")")
-            case ImageLink(s) -> t++("!["++b2t("", fb)++"] ("++s++")")
-=======
             case Bold -> t^^("**" ^^ b2t("", fb) ^^ "**")
             case Emph -> t^^("*" ^^ b2t("", fb) ^^ "*")
             case Sub -> t^^("~" ^^ b2t("", fb) ^^ "~")
@@ -529,7 +363,6 @@
             case WikiLink -> t^^("[[" ^^ b2t("", fb) ^^ "]]")
             case Link(s) -> t^^("["^^b2t("", fb)^^"] ("^^s^^")")
             case ImageLink(s) -> t^^("!["^^b2t("", fb)^^"] ("^^s^^")")
->>>>>>> bdb0345a
             case WS(_) -> b2t(t, fb)
             case List -> 
                 switch (fb) {
@@ -560,11 +393,7 @@
             switch(blockOpt) {
                 case Some(bbb) -> 
                     var recover = blockToText(bbb);
-<<<<<<< HEAD
-                    var again = textToBlock(to_native_string(recover));
-=======
                     var again = textToBlock(recover);
->>>>>>> bdb0345a
                     (testresult = (again == bb), doc= myfst(bb), recover=recover, again=myfst(again))
                 case _ ->
                     (testresult = false, doc=None, recover="", again=None)
@@ -794,11 +623,7 @@
                             rt(allsuccess, tl)
                         }
                         else {
-<<<<<<< HEAD
-                            mydebug(testname ++ " failed");
-=======
                             mydebug(testname ^^ " failed");
->>>>>>> bdb0345a
                             if(continue) {
                                 rt(false, tl)    
                             }
