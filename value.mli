(*pp deriving *)
(* Values and environments *)
open ProcessTypes

class type otherfield
 = object method show : string end

type db_status = [ `QueryOk | `QueryError of string ]

class virtual dbvalue :
  object
    method virtual error : string
    method virtual fname : int -> string
    method virtual get_all_lst : string list list
    method virtual nfields : int
    method virtual ntuples : int
    method map : 'a. ((int -> string) -> 'a) -> 'a list
    method map_array : 'a. (string array -> 'a) -> 'a list
    method fold_array : 'a. (string array -> 'a -> 'a) -> 'a -> 'a
    method virtual getvalue : int -> int -> string
    method virtual gettuple : int -> string array
    method virtual status : db_status
  end

class virtual database :
  object
    method virtual driver_name : unit -> string
    method virtual escape_string : string -> string
    method virtual quote_field : string -> string
    method virtual exec : string -> dbvalue
    method make_insert_query : (string * string list * string list list) -> string
    method make_insert_returning_query : (string * string list * string list list * string) -> string list
  end

module Eq_database : Deriving_Eq.Eq with type a = database
module Typeable_database : Deriving_Typeable.Typeable with type a = database
module Show_database : Deriving_Show.Show with type a = database

type db_constructor = string -> database * string

val register_driver : string * db_constructor -> unit
val db_connect : string -> string -> database * string
val parse_db_string : string -> string * string
val reconstruct_db_string : string * string -> string

type xmlitem =   Text of string
               | Attr of (string * string)
               | Node of (string * xml)
and xml = xmlitem list
  deriving (Show)

type table = (database * string) * string * string list list * Types.row
  deriving (Show)

type primitive_value = [
| `Bool of bool
| `Char of char
| `Database of (database * string)
| `Table of table
| `Float of float
| `Int of int
| `XML of xmlitem
| `String of string ]

module Show_primitive_value : Deriving_Show.Show with type a = primitive_value

type spawn_location = [
  | `ClientSpawnLoc of client_id
  | `ServerSpawnLoc (* Will need to add in a server address when we go to n-tier *)
]
  deriving (Show)

type dist_pid = [
  | `ClientPid of (client_id * process_id)
  | `ServerPid of process_id (* Again, will need a server address here later *)
]
  deriving (Show)

type access_point = [
  | `ClientAccessPoint of (client_id * apid)
  | `ServerAccessPoint of apid
]
  deriving (Show)

type chan = (channel_id * channel_id)

module type ENV =
sig
  type 'a t
     deriving (Show)
  val set_request_data : 'a t -> RequestData.request_data -> 'a t
  val request_data : 'a t -> RequestData.request_data
  val empty : 'a t
  val bind  : Ir.var -> ('a * Ir.scope) -> 'a t -> 'a t
  val find : Ir.var -> 'a t -> 'a
  val mem : Ir.var -> 'a t -> bool
  val lookup : Ir.var -> 'a t -> 'a option
  val lookupS : Ir.var -> 'a t -> ('a * Ir.scope) option
  val shadow : 'a t -> by:'a t -> 'a t
  val fold : (Ir.var -> ('a * Ir.scope) -> 'a -> 'a) -> 'a t -> 'a -> 'a
  val globals : 'a t -> 'a t
  val request_data : 'a t -> RequestData.request_data
  (* used only by json.ml, webif.ml ... *)
  val get_parameters : 'a t -> ('a * Ir.scope) Utility.intmap
  val extend : 'a t -> ('a * Ir.scope) Utility.intmap -> 'a t
  val localise : 'a t -> Ir.var -> 'a t
end

module Env : ENV

(* Continuation *)
module type FRAME = sig
  type 'v t
     deriving (Show)
  val of_expr : 'v Env.t -> Ir.tail_computation -> 'v t
  val make : Ir.scope -> Ir.var -> 'v Env.t -> Ir.computation -> 'v t
end

module type CONTINUATION = sig
  type 'v t
     deriving (Show)

  module Frame : FRAME

  val empty : 'v t
  val toplevel : 'v t
  val (<>)  : 'v t -> 'v t -> 'v t
  val (&>)  : 'v Frame.t -> 'v t -> 'v t

  val apply : eval:('v Env.t -> 'v t -> Ir.computation -> 'r) ->
              finish:('v Env.t -> 'v -> 'r) ->
              env:'v Env.t ->
              'v t ->
              'v -> 'r

  val to_string : 'v t -> string

  module Handler : sig
    type u

    val make : env:'v Env.t -> clauses:(Ir.binder * Ir.computation) Ir.name_map -> depth:[`Deep | `Shallow] -> u
  end
  val set_trap_point : handler:Handler.u -> 'v t -> 'v t
  val invoke_trap : eval:('v Env.t -> 'v t -> Ir.computation -> 'r) -> env:'v Env.t -> 'v t -> (Ir.name * 'v list) -> 'r
end

module Continuation : CONTINUATION

type t = [
| primitive_value
| `List of t list
| `Record of (string * t) list
| `Variant of string * t
| `FunctionPtr of (Ir.var * t option)
| `PrimitiveFunction of string * Var.var option
| `ClientFunction of string
| `Continuation of continuation * handlers
| `DeepContinuation of continuation * handlers
| `ShallowContinuation of delim_continuation * continuation * handlers    
| `Pid of dist_pid
| `AccessPointID of access_point
| `SessionChannel of chan
| `Socket of in_channel * out_channel
| `SpawnLocation of spawn_location
]
<<<<<<< HEAD
and frame = (Ir.scope * Ir.var * env * Ir.computation)
and delim_continuation = frame list (* Delimited continuation *)
and continuation = delim_continuation list (* (Generalised) continuation *)
and handler  = env * Ir.clause Ir.name_map * Ir.handler_spec
and handlers = handler list				 
and env
=======
and continuation = t Continuation.t
and env = t Env.t
>>>>>>> 85c61335
    deriving (Show)

(** Continuation helpers **)    
val append_cont_frame : frame -> continuation -> continuation
val make_cont_frame   : Ir.scope -> Ir.var -> env -> Ir.computation -> frame
val append_delim_cont : delim_continuation -> continuation -> continuation
    
val toplevel_hs   : handlers
type delegated_chan = (chan * (t list))

val project : string -> [> `Record of (string * 'b) list ] -> 'b
val untuple : t -> t list

val box_bool : 'a -> [> `Bool of 'a ]
val unbox_bool : t -> bool
val box_int : 'a -> [> `Int of 'a ]
val unbox_int : t -> int
val box_float : 'a -> [> `Float of 'a ]
val unbox_float : t -> float
val box_char : 'a -> [> `Char of 'a ]
val unbox_char : t -> char
val box_xml : 'a -> [> `XML of 'a ]
val unbox_xml : t -> xmlitem
val box_string : string -> t
val unbox_string : t -> string
val box_list : t list -> t
val unbox_list : t -> t list
val box_record : (string * t) list -> t
val unbox_record : t -> (string * t) list
val box_unit : unit -> t
val unbox_unit : t -> unit
val box_pair : t -> t -> t
val unbox_pair : t -> (t * t)
val box_pid : dist_pid -> t
val unbox_pid : t -> dist_pid
val box_socket : in_channel * out_channel -> t
val unbox_socket : t -> in_channel * out_channel
val box_op : t list -> t -> t
val box    : t list -> t                              
val box_spawn_loc : spawn_location -> t
val unbox_spawn_loc : t -> spawn_location
val box_channel : chan -> t
val unbox_channel : t -> chan
val box_access_point : access_point -> t
val unbox_access_point : t -> access_point

val intmap_of_record : t -> t Utility.intmap option

val string_of_value : t -> string
val string_of_xml : ?close_tags:bool -> xml -> string
val p_value: Format.formatter -> t -> unit

val marshal_value : t -> string
val marshal_continuation : continuation -> string

val unmarshal_continuation : env -> string -> continuation
val unmarshal_value : env -> string -> t

(* val expr_to_contframe : env -> Ir.tail_computation -> *)
(*   (Ir.scope * Ir.var * env * Ir.computation) *)

(* Given a value, retreives a list of channels that are contained inside *)
val get_contained_channels : t -> chan list

val value_of_xmlitem : xmlitem -> t

val split_html : xml -> xml * xml<|MERGE_RESOLUTION|>--- conflicted
+++ resolved
@@ -138,7 +138,7 @@
   module Handler : sig
     type u
 
-    val make : env:'v Env.t -> clauses:(Ir.binder * Ir.computation) Ir.name_map -> depth:[`Deep | `Shallow] -> u
+    val make : env:'v Env.t -> clauses:Ir.clause Ir.name_map -> depth:[`Deep | `Shallow] -> u
   end
   val set_trap_point : handler:Handler.u -> 'v t -> 'v t
   val invoke_trap : eval:('v Env.t -> 'v t -> Ir.computation -> 'r) -> env:'v Env.t -> 'v t -> (Ir.name * 'v list) -> 'r
@@ -154,34 +154,18 @@
 | `FunctionPtr of (Ir.var * t option)
 | `PrimitiveFunction of string * Var.var option
 | `ClientFunction of string
-| `Continuation of continuation * handlers
-| `DeepContinuation of continuation * handlers
-| `ShallowContinuation of delim_continuation * continuation * handlers    
+| `Continuation of continuation
+| `ReifiedContinuation of continuation
 | `Pid of dist_pid
 | `AccessPointID of access_point
 | `SessionChannel of chan
 | `Socket of in_channel * out_channel
 | `SpawnLocation of spawn_location
 ]
-<<<<<<< HEAD
-and frame = (Ir.scope * Ir.var * env * Ir.computation)
-and delim_continuation = frame list (* Delimited continuation *)
-and continuation = delim_continuation list (* (Generalised) continuation *)
-and handler  = env * Ir.clause Ir.name_map * Ir.handler_spec
-and handlers = handler list				 
-and env
-=======
 and continuation = t Continuation.t
 and env = t Env.t
->>>>>>> 85c61335
     deriving (Show)
 
-(** Continuation helpers **)    
-val append_cont_frame : frame -> continuation -> continuation
-val make_cont_frame   : Ir.scope -> Ir.var -> env -> Ir.computation -> frame
-val append_delim_cont : delim_continuation -> continuation -> continuation
-    
-val toplevel_hs   : handlers
 type delegated_chan = (chan * (t list))
 
 val project : string -> [> `Record of (string * 'b) list ] -> 'b
@@ -212,7 +196,7 @@
 val box_socket : in_channel * out_channel -> t
 val unbox_socket : t -> in_channel * out_channel
 val box_op : t list -> t -> t
-val box    : t list -> t                              
+val box    : t list -> t
 val box_spawn_loc : spawn_location -> t
 val unbox_spawn_loc : t -> spawn_location
 val box_channel : chan -> t
