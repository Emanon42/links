(*pp deriving *)
(* Values and environments *)
open ProcessTypes

class type otherfield
 = object method show : string end

type db_status = [ `QueryOk | `QueryError of string ]

class virtual dbvalue :
  object
    method virtual error : string
    method virtual fname : int -> string
    method virtual get_all_lst : string list list
    method virtual nfields : int
    method virtual ntuples : int
    method map : 'a. ((int -> string) -> 'a) -> 'a list
    method map_array : 'a. (string array -> 'a) -> 'a list
    method fold_array : 'a. (string array -> 'a -> 'a) -> 'a -> 'a
    method virtual getvalue : int -> int -> string
    method virtual gettuple : int -> string array
    method virtual status : db_status
  end

class virtual database :
  object
    method virtual driver_name : unit -> string
    method virtual escape_string : string -> string
    method virtual quote_field : string -> string
    method virtual exec : string -> dbvalue
    method make_insert_query : (string * string list * string list list) -> string
    method make_insert_returning_query : (string * string list * string list list * string) -> string list
  end

module Eq_database : Deriving_Eq.Eq with type a = database
module Typeable_database : Deriving_Typeable.Typeable with type a = database
module Show_database : Deriving_Show.Show with type a = database

type db_constructor = string -> database * string

val register_driver : string * db_constructor -> unit
val db_connect : string -> string -> database * string
val parse_db_string : string -> string * string
val reconstruct_db_string : string * string -> string

type xmlitem =   Text of string
               | Attr of (string * string)
               | Node of (string * xml)
and xml = xmlitem list
  deriving (Show)

type table = (database * string) * string * string list list * Types.row
  deriving (Show)

type primitive_value = [
| `Bool of bool
| `Char of char
| `Database of (database * string)
| `Table of table
| `Float of float
| `Int of int
| `XML of xmlitem
| `String of string ]

module Show_primitive_value : Deriving_Show.Show with type a = primitive_value

type spawn_location = [
  | `ClientSpawnLoc of client_id
  | `ServerSpawnLoc (* Will need to add in a server address when we go to n-tier *)
]
  deriving (Show)

type dist_pid = [
  | `ClientPid of (client_id * process_id)
  | `ServerPid of process_id (* Again, will need a server address here later *)
]
  deriving (Show)

type access_point = [
  | `ClientAccessPoint of (client_id * apid)
  | `ServerAccessPoint of apid
]
  deriving (Show)

type chan = (channel_id * channel_id)

type t = [
| primitive_value
| `List of t list
| `Record of (string * t) list
| `Variant of string * t
| `FunctionPtr of (Ir.var * t option)
| `PrimitiveFunction of string * Var.var option
| `ClientFunction of string
<<<<<<< HEAD
| `Continuation of continuation * handlers
| `DeepContinuation of continuation * handlers
| `ShallowContinuation of delim_continuation * continuation * handlers    
| `Pid of int * Sugartypes.location
=======
| `Continuation of continuation
| `Pid of dist_pid
| `AccessPointID of access_point
| `SessionChannel of chan
>>>>>>> f4167a36
| `Socket of in_channel * out_channel
| `SpawnLocation of spawn_location
]
and frame = (Ir.scope * Ir.var * env * Ir.computation)
and delim_continuation = frame list (* Delimited continuation *)
and continuation = delim_continuation list (* (Generalised) continuation *)
and handler  = env * Ir.clause Ir.name_map * Ir.handler_spec
and handlers = handler list				 
and env
    deriving (Show)

<<<<<<< HEAD
(** Continuation helpers **)    
val append_cont_frame : frame -> continuation -> continuation
val make_cont_frame   : Ir.scope -> Ir.var -> env -> Ir.computation -> frame
val append_delim_cont : delim_continuation -> continuation -> continuation
    
val toplevel_hs   : handlers
=======
type delegated_chan = (chan * (t list))

>>>>>>> f4167a36
val set_request_data : env -> RequestData.request_data -> env
val toplevel_cont : continuation

val empty_env : env
val bind  : Ir.var -> (t * Ir.scope) -> env -> env
val find : Ir.var -> env -> t
val mem : Ir.var -> env -> bool
val lookup : Ir.var -> env -> t option
val lookupS : Ir.var -> env -> (t * Ir.scope) option
val shadow : env -> by:env -> env
val fold : (Ir.var -> (t * Ir.scope) -> 'a -> 'a) -> env -> 'a -> 'a
val globals : env -> env
val request_data : env -> RequestData.request_data
(* used only by json.ml, webif.ml ... *)
val get_parameters : env -> (t*Ir.scope) Utility.intmap

val extend : env -> (t*Ir.scope) Utility.intmap -> env


val localise : env -> Ir.var -> env

val project : string -> [> `Record of (string * 'b) list ] -> 'b
val untuple : t -> t list

val box_bool : 'a -> [> `Bool of 'a ]
val unbox_bool : t -> bool
val box_int : 'a -> [> `Int of 'a ]
val unbox_int : t -> int
val box_float : 'a -> [> `Float of 'a ]
val unbox_float : t -> float
val box_char : 'a -> [> `Char of 'a ]
val unbox_char : t -> char
val box_xml : 'a -> [> `XML of 'a ]
val unbox_xml : t -> xmlitem
val box_string : string -> t
val unbox_string : t -> string
val box_list : t list -> t
val unbox_list : t -> t list
val box_record : (string * t) list -> t
val unbox_record : t -> (string * t) list
val box_unit : unit -> t
val unbox_unit : t -> unit
val box_pair : t -> t -> t
val unbox_pair : t -> (t * t)
val box_pid : dist_pid -> t
val unbox_pid : t -> dist_pid
val box_socket : in_channel * out_channel -> t
val unbox_socket : t -> in_channel * out_channel
<<<<<<< HEAD
val box_op : t list -> t -> t
val box    : t list -> t                              
=======
val box_spawn_loc : spawn_location -> t
val unbox_spawn_loc : t -> spawn_location
val box_channel : chan -> t
val unbox_channel : t -> chan
val box_access_point : access_point -> t
val unbox_access_point : t -> access_point
>>>>>>> f4167a36

val intmap_of_record : t -> t Utility.intmap option

val string_as_charlist : string -> t
val charlist_as_string : t -> string
val string_of_value : t -> string
val string_of_xml : ?close_tags:bool -> xml -> string
val string_of_primitive : primitive_value -> string
val string_of_tuple : (string * t) list -> string
val string_of_cont : continuation -> string

val marshal_value : t -> string
val marshal_continuation : continuation -> string

val unmarshal_continuation : env -> string -> continuation
val unmarshal_value : env -> string -> t

val expr_to_contframe : env -> Ir.tail_computation ->
  (Ir.scope * Ir.var * env * Ir.computation)

(* Given a value, retreives a list of channels that are contained inside *)
val get_contained_channels : t -> chan list

val value_of_xmlitem : xmlitem -> t

val split_html : xml -> xml * xml
<|MERGE_RESOLUTION|>--- conflicted
+++ resolved
@@ -92,17 +92,12 @@
 | `FunctionPtr of (Ir.var * t option)
 | `PrimitiveFunction of string * Var.var option
 | `ClientFunction of string
-<<<<<<< HEAD
 | `Continuation of continuation * handlers
 | `DeepContinuation of continuation * handlers
 | `ShallowContinuation of delim_continuation * continuation * handlers    
-| `Pid of int * Sugartypes.location
-=======
-| `Continuation of continuation
 | `Pid of dist_pid
 | `AccessPointID of access_point
 | `SessionChannel of chan
->>>>>>> f4167a36
 | `Socket of in_channel * out_channel
 | `SpawnLocation of spawn_location
 ]
@@ -114,17 +109,14 @@
 and env
     deriving (Show)
 
-<<<<<<< HEAD
 (** Continuation helpers **)    
 val append_cont_frame : frame -> continuation -> continuation
 val make_cont_frame   : Ir.scope -> Ir.var -> env -> Ir.computation -> frame
 val append_delim_cont : delim_continuation -> continuation -> continuation
     
 val toplevel_hs   : handlers
-=======
 type delegated_chan = (chan * (t list))
 
->>>>>>> f4167a36
 val set_request_data : env -> RequestData.request_data -> env
 val toplevel_cont : continuation
 
@@ -173,17 +165,14 @@
 val unbox_pid : t -> dist_pid
 val box_socket : in_channel * out_channel -> t
 val unbox_socket : t -> in_channel * out_channel
-<<<<<<< HEAD
 val box_op : t list -> t -> t
 val box    : t list -> t                              
-=======
 val box_spawn_loc : spawn_location -> t
 val unbox_spawn_loc : t -> spawn_location
 val box_channel : chan -> t
 val unbox_channel : t -> chan
 val box_access_point : access_point -> t
 val unbox_access_point : t -> access_point
->>>>>>> f4167a36
 
 val intmap_of_record : t -> t Utility.intmap option
 
@@ -209,4 +198,4 @@
 
 val value_of_xmlitem : xmlitem -> t
 
-val split_html : xml -> xml * xml
+val split_html : xml -> xml * xml