(*pp deriving *)
(* Values and environments *)

class type otherfield
 = object method show : string end

type db_status = [ `QueryOk | `QueryError of string ]

class virtual dbvalue :
  object
    method virtual error : string
    method virtual fname : int -> string
    method virtual get_all_lst : string list list
    method virtual nfields : int
    method virtual status : db_status
  end

class virtual database :
  object
    method virtual driver_name : unit -> string
    method virtual escape_string : string -> string
    method virtual quote_field : string -> string
    method virtual exec : string -> dbvalue
    method make_insert_query : (string * string list * string list list) -> string
    method make_insert_returning_query : (string * string list * string list list * string) -> string list
  end

module Eq_database : Deriving_Eq.Eq with type a = database
module Typeable_database : Deriving_Typeable.Typeable with type a = database 
module Show_database : Deriving_Show.Show with type a = database

type db_constructor = string -> database * string

val register_driver : string * db_constructor -> unit
val db_connect : string -> string -> database * string
val parse_db_string : string -> string * string
val reconstruct_db_string : string * string -> string

type xmlitem =   Text of string
               | Attr of (string * string)
               | Node of (string * xml)
and xml = xmlitem list
  deriving (Show)

type table = (database * string) * string * Types.row
  deriving (Show)

type primitive_value = [
| `Bool of bool
| `Char of char
| `Database of (database * string)
| `Table of table
| `Float of float
| `Int of int
| `XML of xmlitem
| `String of string ]

module Show_primitive_value : Deriving_Show.Show with type a = primitive_value

(* jcheney: Added value function component to PrimitiveFunction *)
type t = [
| primitive_value
| `List of t list
| `Record of (string * t) list
| `Variant of string * t
| `FunctionPtr of (Ir.var * t option)
| `PrimitiveFunction of string * Var.var option
| `ClientFunction of string
<<<<<<< HEAD
| `Continuation of continuation * handlers
| `DeepContinuation of continuation * handlers
| `ShallowContinuation of delim_continuation * continuation * handlers    
=======
| `Continuation of continuation
| `Pid of int * Sugartypes.location
>>>>>>> 2440904b
| `Socket of in_channel * out_channel
]
and frame = (Ir.scope * Ir.var * env * Ir.computation)
and delim_continuation = frame list (* Delimited continuation *)
and continuation = delim_continuation list (* (Generalised) continuation *)
and handler  = env * Ir.clause Ir.name_map * Ir.handler_spec
and handlers = handler list				 
and env
    deriving (Show)

(** Continuation helpers **)    
val append_cont_frame : frame -> continuation -> continuation
val make_cont_frame   : Ir.scope -> Ir.var -> env -> Ir.computation -> frame
val append_delim_cont : delim_continuation -> continuation -> continuation
    
val toplevel_hs   : handlers
val toplevel_cont : continuation

val empty_env : env
val bind  : Ir.var -> (t * Ir.scope) -> env -> env
val find : Ir.var -> env -> t
val mem : Ir.var -> env -> bool
val lookup : Ir.var -> env -> t option
val lookupS : Ir.var -> env -> (t * Ir.scope) option
val shadow : env -> by:env -> env
val fold : (Ir.var -> (t * Ir.scope) -> 'a -> 'a) -> env -> 'a -> 'a
val globals : env -> env
(* used only by json.ml, webif.ml ... *)
val get_parameters : env -> (t*Ir.scope) Utility.intmap

val extend : env -> (t*Ir.scope) Utility.intmap -> env


val localise : env -> Ir.var -> env

val project : string -> [> `Record of (string * 'b) list ] -> 'b
val untuple : t -> t list

val box_bool : 'a -> [> `Bool of 'a ]
val unbox_bool : t -> bool
val box_int : 'a -> [> `Int of 'a ]
val unbox_int : t -> int
val box_float : 'a -> [> `Float of 'a ]
val unbox_float : t -> float
val box_char : 'a -> [> `Char of 'a ]
val unbox_char : t -> char
val box_xml : 'a -> [> `XML of 'a ]
val unbox_xml : t -> xmlitem
val box_string : string -> t
val unbox_string : t -> string
val box_list : t list -> t
val unbox_list : t -> t list
val box_unit : unit -> t
val unbox_unit : t -> unit
val box_pair : t -> t -> t
val unbox_pair : t -> (t * t)
val box_pid : int * Sugartypes.location -> t
val unbox_pid : t -> int * Sugartypes.location
val box_socket : in_channel * out_channel -> t
val unbox_socket : t -> in_channel * out_channel
val box_op : t list -> t -> t
val box    : t list -> t                              

val intmap_of_record : t -> t Utility.intmap option

val string_as_charlist : string -> t
val charlist_as_string : t -> string
val string_of_value : t -> string
val string_of_primitive : primitive_value -> string
val string_of_tuple : (string * t) list -> string
val string_of_cont : continuation -> string

val marshal_value : t -> string
val marshal_continuation : continuation -> string

val unmarshal_continuation : env -> string -> continuation
val unmarshal_value : env -> string -> t

val expr_to_contframe : env -> Ir.tail_computation ->
  (Ir.scope * Ir.var * env * Ir.computation)

val value_of_xml : xml -> t
val value_of_xmlitem : xmlitem -> t<|MERGE_RESOLUTION|>--- conflicted
+++ resolved
@@ -66,14 +66,10 @@
 | `FunctionPtr of (Ir.var * t option)
 | `PrimitiveFunction of string * Var.var option
 | `ClientFunction of string
-<<<<<<< HEAD
 | `Continuation of continuation * handlers
 | `DeepContinuation of continuation * handlers
 | `ShallowContinuation of delim_continuation * continuation * handlers    
-=======
-| `Continuation of continuation
 | `Pid of int * Sugartypes.location
->>>>>>> 2440904b
 | `Socket of in_channel * out_channel
 ]
 and frame = (Ir.scope * Ir.var * env * Ir.computation)
