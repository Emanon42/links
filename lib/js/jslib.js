//
// LIST MANIPULATING FUNCTIONS
//

var lsNil = null;

function _lsNilF() {
	return null;
}
var lsNilF = _lsNilF;

function _lsCons(head, tail) { return { _head: head, _tail: tail }; }
var lsCons = _lsCons;

function _lsSnoc(xs, x) {
  _lsAppend(xs, _lsSingleton(x))
}

function _lsSingleton(head) { return { _head: head, _tail: lsNil }; }

function _lsFromArray(arr) {
	var out = lsNil;
	for (var i = arr.length - 1; i >= 0; --i) {
		out = _lsCons(arr[i], out);
	}
	return out;
}

function _lsTake(n, xs) {
	var arr = [];
	while (xs !== null && n > 0) {
		arr.push(xs._head);
		xs = xs._tail;
		--n;
	}
	return _lsFromArray(arr);
}
var lsTake = _lsTake;

function _lsDrop(n, xs) {
	while (xs !== null && n > 0) {
		xs = xs._tail;
		--n;
	}
	return xs;
}
var lsDrop = _lsDrop;

function _lsLength(xs) {
	var out = 0;
	while (xs !== null) {
		out += 1;
		xs = xs._tail;
	}
	return out;
}
var lsLength = _lsLength;


function _lsHead(v) { return v === null ? _error('head') : v._head; } // inline?
function _lsTail(v) { return v === null ? _error('tail') : v._tail; }
var lsHead = _lsHead;
var lsTail = _lsTail;

function _lsLast(xs) {
	if (xs === null) { _error('last'); }
	var out = xs._head;
	while (xs !== null) {
		out = xs._head;
		xs = xs._tail;
	}
	return out;
}
var lsLast = _lsLast;

//~ function _lsMap(f, xs) {
	//~ //return lsNil;
	//~ var arr = [];
	//~ while (xs !== null) {
		//~ arr.push(_yield(f, [xs._head], _idy)); // f doesn't return
		//~ xs = xs._tail;
	//~ }
	//~ return _lsFromArray(arr);
//~ }
//~ function lsMap(f, xs, kappa) {
    //~ kappa(_lsMap(f, xs));
//~ }
//~
//~ function _lsMapIgnore(f, xs) {
	//~ //return;
	//~ while (xs._label !==  0) {
		//~ f(xs._head, _idy);
		//~ xs = xs._tail;
	//~ }
	//~ return;
//~ }
//~ function lsMapIgnore(f, xs, kappa) {
    //~ _lsMapIgnore(f, xs);
    //~ kappa({});
//~ }

function _lsAppend(xs, ys) {
	if (xs === null) { return ys; }
	var rootEl = _lsCons(xs._head, lsNil);
	var curr = rootEl;
	xs = xs._tail;
	while (xs !== null) {
		curr._tail = _lsCons(xs._head, lsNil);
		xs = xs._tail;
		curr = curr._tail;
	}
	curr._tail = ys;

	return rootEl;
}
var lsAppend = _lsAppend;

function _lsAt(xs, i) {
	var out;
	while (xs !== null && i >= 0) {
		out = xs._head;
		xs = xs._tail;
		--i;
	}
	// should check i here
	return out;
}
var lsAt = _lsAt;

function _lsEmpty(xs) {
	return xs === null;
}
var lsEmpty = _lsEmpty;

function _lsZip(xs, ys) {
	var arr = [];
	while (xs !== null && ys !== null) {
		arr.push({ "1": xs._head, "2": ys._head }); // { ctor:"_Tuple2", _0:x, _1:y }
		xs = xs._tail;
		ys = ys._tail;
	}
	return _lsFromArray(arr);
}
var lsZip = _lsZip;

//~ function _lsFilter(p, xs) {
	//~ //return lsNil;
	//~ var arr = [];
	//~ while (xs !== null) {
		//~ if (p(xs._head)) { arr.push(xs._head); }
		//~ xs = xs._tail;
	//~ }
	//~ return _lsFromArray(arr);
//~ }
//~ function lsFilter(p, xs, kappa) {
	//~ kappa(_lsFilter(p, xs))
//~ }

//~ function _lsConcatMap(f, xs) {
	//~ if (xs._label === 0) return lsNil;
	//~ lsAppend(f(xs._head), _lsConcatMap(f, l._tail))
//~
	//~ var arr = [];
	//~ while (xs !== null) {
		//~ arr.push(f(xs._head));
		//~ xs = xs._tail;
	//~ }
//~
	//~ return _lsFromArray(arr);
//~ }

function _lsRange(a, b) {
	var lst = lsNil;
	if (a <= b)
		do { lst = _lsCons(b, lst) } while (b-- > a);
	return lst;
}
var lsRange = _lsRange;

function _lsReplicate(n, item) {
    var out = lsNil;
	while (n > 0) {
		out = _lsCons(item, out);
		--n;
	}
	return out;
}
var lsReplicate = _lsReplicate;

function _lsRepeat(n, x) { // faster than _lsReplicate? not really?
	var arr = [];
	var pattern = [x];
	while (n > 0) {
		if (n & 1) arr = arr.concat(pattern);
		n >>= 1, pattern = pattern.concat(pattern);
	}
	return _lsFromArray(arr);
}

function _ls(arr) {
	var out = lsNil;
	for (var i = arr.length - 1; i >= 0; --i) {
		out = _lsCons(arr[i], out);
	}
	return out;
}
var ls = _ls;

function _lsMinimum(xs) {
	var currentMin = _lsHead(xs);
	while (xs !== null) {
		if (xs._head < currentMin) currentMin = xs._head;
		xs = xs._tail;
	}

	return currentMin;
}


// set up optimised setZeroTimeout
(function() {
	var timeouts = [];
	//~ var offset = 0;

	var messageName = "0TMsg";

	function setZeroTimeout(fn) {
		timeouts.push(fn);
		window.postMessage(messageName, "*");
	}

	function handleMessage(event) {
		if (event.source == window && event.data == messageName) {
			event.stopPropagation();
			//~ if (timeouts.length > offset) { //length > 0) {
			if (timeouts.length > 0) {

				//~ timeouts[offset]();
//~
				//~ offset = offset + 1;
				//~ // increment the offset and remove the free space if necessary
				//~ if (offset * 2 >= timeouts.length){
				  //~ timeouts = timeouts.slice(offset);
				  //~ offset = 0;
				//~ }

				timeouts.shift()();
			}
		}
	}

	window.addEventListener("message", handleMessage, true);

	window.setZeroTimeout = setZeroTimeout;
})();

function setZeroTimeout(f) {
  //setTimeout(f, 0)
  window.setZeroTimeout(f)
}

// Links js runtime.

// [HACK]
//   import third party APIs into here
//   - jslib is typed as an empty open row
//   - foreign calls are untyped
var jslib = function () {
  return {
    event: YAHOO.util.Event
  };
}();

var _dwindow = DEBUGGING ? open('', 'debugwindow','width=550,height=800,toolbar=0,scrollbars=yes') : null;

// (IE) these aren't defined in IE
document.ELEMENT_NODE = 1;
document.ATTRIBUTE_NODE = 2;
document.TEXT_NODE = 3;
document.CDATA_SECTION_NODE = 4;
document.ENTITY_REFERENCE_NODE = 5;
document.ENTITY_NODE = 6;
document.PROCESSING_INSTRUCTION_NODE = 7;
document.COMMENT_NODE = 8;
document.DOCUMENT_NODE = 9;
document.DOCUMENT_TYPE_NODE = 10;
document.DOCUMENT_FRAGMENT_NODE = 11;
document.NOTATION_NODE = 12;

var DEBUG = function () {
  // FIXME: These dynamic type-checking functions are useful for more than
  //   debugging; promote them to some other module

  function is_instance(value, type, constructor) {
    return value != undefined
        && (typeof value == type || value instanceof Object
                  && value.constructor == constructor)
  }
  // [xmldump]
  function xmldump(xml) {
    return (new XMLSerializer()).serializeToString(xml) // makes garbage
  }
  // [xmldump2] Another way of dumping XML
  // (IE) the xml property is supposed to work for IE. It
  // doesn't appear to work for DOM nodes created
  // by the global document object, but does work
  // for nodes created by some other document
  // (other documents are created with
  //  new ActiveXObject('Msxml2.DOMDocument.3.0'))...
  //
  // ...it seems that IE has two different kinds of
  // DOM node object: a JScript one, and an ActiveX
  // one. The JScript one is the one used by
  // the DOM for the current document, and does not
  // support serialization.
  //
  // Perhaps we should implement our own serializer
  // at some point if we really need it.
  function xmldump2 (xmlNode) {
    var text = false;
    try {
      // Firefox
      var serializer = new XMLSerializer(); // makes garbage
      text = serializer.serializeToString(xmlNode);
    }
    catch (e) {
      try {
        // IE
        if(xmlNode.nodeType == document.ELEMENT_NODE) {
          text = "ELEMENT" //xmlNode.outerHTML;
        } else if(xmlNode.nodeType == document.TEXT_NODE) {
          text = xmlNode.nodeValue
        } else {
          throw ("can only xmldump element and text nodes in IE")
        }
      }
      catch (e) {}
    }
    return text;
    //   return (new XMLSerializer()).serializeToString(xml)
  }

  // [is_xmlnode]
  //   IE:
  //     The class "Node" isn't defined in IE, so we need an alternative way
  //     of detecting xml nodes
  //   BUG:
  //     Need to do something similar for events.
  var is_xmlnode;
  try {
    null instanceof Node;
    is_xmlnode = function(value) {
      return is_instance(value, -1, Node)
    }
  } catch(e) {
    // in IE resort to testing whether the object has a 'nodeType' field
    is_xmlnode = function(value) {
      return value.nodeType;
    }
  }
  return {
  assert_noisy : DEBUGGING ? function(value, message) {
    if (value != true) {
      try {
        throw new Error() // throw an exception so that we can retrieve the
                          // stack (via the 'stack' property)
      }
      catch (e) {
        var msg = "<b>ASSERTION FAILED!</b> in function "
                    + arguments.callee.caller + "<br/><b>Stack</b>: " + e.stack;
        _debug(msg);
        throw new Error("assertion failed (check debug output): " + message);
      }
    }
  } : function(value, message) { return; } ,
  is_unit : function (x) {
    if (typeof(x) != 'object') return false;
    if (x.constructor != Object) return false;
    for (var i in x) { return false }; return true;
  },
  assert : function(c, msg) {
    if (!c) {
      _debug(msg);
      throw("LINKS ASSERTION FAILED: " + msg);
    }
  },
  is_object : function(value) {
    return value != undefined && (value instanceof Object)
  },
  is_number : function(value) {
    return is_instance(value, 'number', Number);
  },
  is_string: function(value) {
    return is_instance(value, 'string', String);
  },
  is_boolean : function(value) {
    return is_instance(value, 'boolean', Boolean);
  },
  is_xmlnode : is_xmlnode,
  is_array : function(value) {
    return is_instance(value, -1, Array);
  },
  is_charlist: function(value) {
    return(DEBUG.is_array(value) && DEBUG.is_string(value[0]));
  },
  is_event : function(value) {
    return is_instance(value, -1, Event)
  },
  is_textnode : function(value) {
    return DEBUG.is_xmlnode(value) && value.nodeType == document.TEXT_NODE;
  },
  is_undefined : function(value) {
    return value == undefined && String(value) == 'undefined';
  },
  is_null : function(value) {
    return value == null && String(value) == 'null';
  },
  is_function : function(value) {
    return is_instance(value, 'function', Function);
  },
  is_impure_continuation : function(kappa) {
      return kappa !== null && typeof kappa === 'object' && _lsHead(kappa) !== undefined && _lsTail(kappa) !== undefined;
  }, 
  type : function(value) {
     if      (DEBUG.is_number (value))    return 'number';
     else if (DEBUG.is_string (value))    return 'string';
     else if (DEBUG.is_boolean (value))   return 'boolean';
     else if (DEBUG.is_textnode (value))  return 'textnode';
     else if (DEBUG.is_xmlnode (value))   return 'xmlnode';
     else if (DEBUG.is_array (value))     return 'array';
     else if (DEBUG.is_event (value))     return 'event';
     else if (DEBUG.is_undefined (value)) return 'undefined';
     else if (DEBUG.is_null (value))      return 'null';
     else if (typeof(value) == 'object' && 'constructor' in value)
                                          return new String(constructor); // makes garbage
     else return 'UNKNOWN TYPE'
  },
  // Could also add type-predicates for Array, Error, Function, Date, etc.
  show : function(value) {
     if (DEBUG.is_xmlnode(value)) return xmldump(value)
     else return LINKS.stringify(value)
  }
  }
}();

var AJAX = function() {
  // (IE) XMLHttpRequest is an ActiveXObject in IE
  return {
    isLoaded : 2,
    isComplete : 4,

  newRequest : function() {
    var http_request;
    if(window.XMLHttpRequest) { // native XMLHttpRequest object (FireFox, etc.)
      try {
        http_request = new XMLHttpRequest(); // makes garbage
      } catch(e) {
        throw ("Failed to create (native) XMLHttpRequest");
      }
    } else if(window.ActiveXObject) { //IE
      try {
          http_request = new ActiveXObject("Msxml2.XMLHTTP"); // makes garbage
      } catch(e) {
        try {
          http_request = new ActiveXObject("Microsoft.XMLHTTP"); // makes garbage
        } catch(e) {
          throw ("Failed to create (ActiveX) XMLHttpRequest object");
        }
      }
    }
    return http_request;
  }
  };
}();

var _maxPid = 0;             // the highest process id allocated so far
var _mainPid = "MAIN";       // the process id of the main process
var _current_pid = _mainPid; // the process id of the currently active process
var _client_id = undefined;  // the unique ID given to this client
var _handlingEvent = false;
var _aps = [];                // list of active client access points

var _closureTable = {};

var LINKS = function() {

  // A package of functions used internally, not callable from Links code.

  // BEGIN private LINKS vars/methods

  var _formkey = null;

  var _removeCGIArgs = function(str) {
    return str.replace(/\?.*/, "");
  }

  // Continue a thread at server after a client call has finished.
  // _kappa is our local (client) continuation, for use when the
  // server is really finished, and _continuation is the server-side
  // continuation which the server asked client to invoke it with.
  var _remoteContinue = function (_kappa, _continuation, _mailbox,
                                  _synch) {
<<<<<<< HEAD
    return _makeCont(function (_res) {
    _debug("Continuing at server with value \"" + _res + "\" and continuation " +
           _continuation);
    var _request = AJAX.newRequest();
    var _rootURL = _removeCGIArgs(location.href);
    _request.open('POST', _rootURL, !_synch);
    if (!_synch)
      _request.onreadystatechange = _remoteCallHandler(_kappa, _request, _synch);
    _request.setRequestHeader('Content-Type',
                              'application/x-www-form-urlencoded');

    _request.pid = _current_pid;

    var _resultJSON = LINKS.stringify(_res);
    var _mailboxJSON = LINKS.stringify(_mailbox);
    _request.send("__continuation=" + _continuation +
                  "&__result=" + LINKS.base64encode(_resultJSON));
    if (_synch) {
      _remoteCallHandler(_kappa, _request, _synch)();
    }
    })
=======
    return function (_res) {
      _debug("Continuing at server with value \"" + _res + "\" and continuation " +
             _continuation);
      var _request = AJAX.newRequest();
      var _rootURL = _removeCGIArgs(location.href);
      _request.open('POST', _rootURL, !_synch);
      if (!_synch)
        _request.onreadystatechange = _remoteCallHandler(_kappa, _request, _synch);
      _request.setRequestHeader('Content-Type',
                                'application/x-www-form-urlencoded');

      _request.pid = _current_pid;

      var _resultJSON = LINKS.stringify(_res);
      var _mailboxJSON = LINKS.stringify(_mailbox);
      _request.send("__continuation=" + _continuation +
                    "&__result=" + LINKS.base64encode(_resultJSON) +
                    "&__client_id=" + LINKS.base64encode(_client_id)
                   );
      if (_synch) {
        _remoteCallHandler(_kappa, _request, _synch)();
      }
    }
>>>>>>> f4167a36
  }

  // resolve the JSON state for a top-level client program
  function _resolveJsonState(state, handlers) {
    for (var i in handlers) {
      var h = handlers[i];
      h.clientKey = _registerMobileKey(state, h.key);

      // update nodes with the client keys
      var nodes = document.querySelectorAll("[key=\"" + h.key + "\"]");
      for (var j = 0; j < nodes.length; ++j)
        nodes[j].setAttribute("key", h.clientKey);
    }
  }

  // register event handlers and spawn processes captured by the JSON
  // state for a top-level client program
  function _activateJsonState(state, client_id, processes, handlers, aps) {
    // set client ID
    _debug("Setting client ID to " + client_id);
    _client_id = client_id;
    // register event handlers
    for (var i in handlers) {
      var h = handlers[i];
      var hs = eval(h.eventHandlers);
      resolveServerValue(state, hs);
      _registerMobileEventHandlers(h.clientKey, hs);
    }

    // resolve and create mobile access points
    // needs to be done before processes, since processes may (will!) reference
    for (var i in aps) {
      var ap = aps[i];
      newWithID(ap);
    }

    // resolve and spawn the mobile processes
    for (var i in processes) {
      var p = processes[i];
      resolveServerValue(state, p);
      _spawnWithMessages(p.pid, p.process, p.messages);
    }
  }

  // resolve, spawn, and register, serialised client processes
  // received from the server
  //
  // it is important to do this is two stages as the process and message
  // values may themselves reference the mobile processes which must
  // have been registered
  function resolveMobileState(state, processes, handlers) {
    // register event handler keys
    for (var i in handlers) {
      var h = handlers[i];
      h.clientKey = _registerMobileKey(state, h.key);
    }

    // register event handlers
    for (var i in handlers) {
      var h = handlers[i];
      var hs = eval(h.eventHandlers);
      resolveServerValue(state, hs);
      _registerMobileEventHandlers(h.clientKey, hs);
    }

    // resolve and spawn the mobile processes
    for (var i in processes) {
      var p = processes[i];
      resolveServerValue(state, p);
      _spawnWithMessages(p.pid, p.process, p.messages);
    }
  }


  // Resolve function references in the object _obj, specified as records
  // {function:f, environment:e}, where the environment is optional. If
  // an environment is specified, we assume that the function denoted by
  // f is actually a wrapper and that f(e) is the desired function.
  // Without an environment, f itself denotes the desired function, a
  // standard CPS compiled Links function. This is recursive, so each
  // object in _obj also has its functions resolved.
  function resolveServerValue(state, _obj) {
    if (_obj instanceof Object) {
      for (var i in _obj) {
         resolveServerValue(state, _obj[i]);
         if (_obj[i].func) {
           // _debug("resolving " + _obj[i].func);
           // _debug(eval(_obj[i].func));
           // _debug("in environment " + _obj[i].environment);
           // _debug(eval(_obj[i].environment));

           var f;

           if (!DEBUG.is_object(_obj[i].environment)) {
             //_debug("Note: environmentless function resolved");
             f = eval(_obj[i].func);
           } else {
             f = partialApply(eval(_obj[i].func), eval(_obj[i].environment));
           }
           f.location = _obj[i].location; // This may be set to 'server' by the server serializer.
           f.func = _obj[i].func;
//           f.environment = _obj[i].environment;

           _obj[i] = f;
         } else if (_obj[i].key) {
           _obj[i].key = _lookupMobileKey(state, _obj[i].key)
         // } else if (_obj[i].eventHandlers) {
         //   var hs = eval(_obj[i].eventHandlers);
         //   // is the following line necessary?
         //   resolveServerValue(state, hs);
         //   delete _obj[i].eventHandlers;
         //   _obj[i].key = _registerEventHandlers(hs);
         }
         // Removed: PID resolution.
      }
    }
  }

  // ___append: return a new array with the elements of xs followed by the
  // single item x
  function ___append(xs, x) {
    var out = [];
    for (var i = 0; i < xs.length; i++) {
      out[i] = xs[i];
    }
    out[i] = x;
    return out;
  }

  // Perform a client call as specified in _callPackage, then re-invoke
  // the server using _remoteContinue
  // NOTE: variables defined within this function could shadow
  // the Links function we're trying to execute. Hence all local
  // vars are prefixed with underscore. Beware also of package variables
  // above shadowing.
  var _invokeClientCall = function (_kappa, _callPackage, _synch) {
    _debug('Invoking client call to ' + _callPackage.__name + '.');
    _debug('arguments: ' + _callPackage.__args);
    _debug('arguments: ' + LINKS.stringify(_callPackage.__args));

    //   FIXME: the eval is redundant, because done in
    //   _remoteCallHandler; also this name may actually be a
    //   closure-table reference, expecting "request" to be defined.
    var _f = eval(_callPackage.__name);

    var args = _callPackage.__args;
    var k = _remoteContinue(_kappa, _callPackage.__continuation,
                           _mailboxes[_current_pid] || [],
                           _synch);

    _yield(function () {return _f.apply(_f, ___append(args, k))});
  }

  // _remoteCallHandler is the trampoline that tunnels symmetrical
  //   client-server calls over the request/response link.
  var _remoteCallHandler = function (kappa, request, synch) {
    return function() {
      if (request.readyState == AJAX.isComplete && !request.finished) {
       _current_pid = -99;        // We're in no process until kappa is invoked.
       // The 'finished' field guards against the callback being called more
       // than once on the same request object, an anomaly observed by EEKC.
       request.finished = true;

       _debug("Server response: " + LINKS.base64decode(request.responseText));

       var serverResponse = LINKS.parseB64Safe(request.responseText);
       if (!serverResponse) throw "Fatal error: nonsense returned from server.";

       // any state that we need for resolving values
       // (currently just a mapping between server and client pids)
       var state = {mobileKeys: {}};

       resolveMobileState(state, serverResponse.content.state.processes, serverResponse.content.state.handlers);

       var box = {content: serverResponse.content.value};
       resolveServerValue(state, box);
       var serverValue = box.content;

       _debug("Server response decoded: "); _dump(serverValue);

       // Check whether we are bouncing the trampoline with a client call
       //   or continuing with a final result.
       // TBD: Would be more elegant to use JS constructors instead of
       //   using a signal member like __continuation.

       if ((serverValue instanceof Object)
           && ('__continuation' in serverValue)) {
          // Bouncing the trampoline

          _debug("Client function name, before evaluation, is " +
                 serverValue.__name);

          _current_pid = request.pid;
          _invokeClientCall(kappa, serverValue, synch);
        } else {
          _debug("Client continuing after remote server call, value " +
                 serverValue);
          // it's the final result: return it.

          kappa(serverValue);
        }
      }
    }
  };

  var nextFuncID = 0;

  function replacer(key, value) {
      _debug("In replacer with key: " + key);
      _debug("typeof value: " + typeof value);
      _debug("value: " + value);
      if (typeof value === 'function') {
        // _debug("replacing function");
        if (value.location == 'server') {
          return {_serverFunc:value.func, _env:value.environment};
        }
        var id = nextFuncID++;
        _closureTable[id] = function (_env) { return value };
        return {_closureTable:id};
      }
      // SL: HACK for sending XML to the server
      else if (key !== '_xml' &&
                 typeof value === 'object' &&
                 value instanceof Array &&
                   (value.length == 2 && value[0] == 'TEXT' ||
                    value.length == 4 && value[0] == 'ELEMENT')) {
        return {_xml:value}
      }
      return value;
  };

  //// BEGIN public LINKS methods.
  var LINKS = {
    resolveJsonState : function (s) {
      var state = {mobileKeys: {}};
      _resolveJsonState(state, s.handlers);
      return state;
    },

    activateJsonState : function (state, s) {
      _activateJsonState(state, s.client_id, s.processes, s.handlers, s.access_points);
    },

    resolveValue : function (state, v) {
      resolveServerValue(state, v);
    },

    // JS uses UCS2 internally.
    // The (un)escape / URI nonsense converts back and forth between UCS2 and UTF-8
    // The btoa / atob methods convert back and forth between UTF-8 and base 64.
    base64encode : function (s) {
      return window.btoa(unescape(encodeURIComponent(s)));
    },

    base64decode : function (s) {
      return decodeURIComponent(escape(window.atob(s)));
    },

    unimpl : function(name) {
      throw "Fatal error: function '" + name + "' not available on client."
    },

    // _continuationize
    //   Turns a direct-style js function into a continuationized one under the
    //   Links calling conventions. "trivial" means it cannot call back to a
    //   Links function, and that the scheduler can safely be suspended
    //   while it runs.
    kify : function kify(f) {
      return function () {
         // Nota bene: arguments is not a real array, hence no .pop()
         var kappa = arguments[arguments.length-1];
         var args = Array.prototype.slice.call(arguments, 0, arguments.length-1);
         return _applyCont(kappa, f.apply(f, args));
      };
    },
    //function _kifyBinaryCurried(f) {
    //  return function () {
    //    var args1 = arguments[0];
    //    var kappa = arguments[1];
    //    return kappa(
    //      function () {
    //        var args2 = arguments[0];
    //        var kappa = arguments[1];
    //        return kappa(f.apply(f, [args1]).apply(f, [args2]));
    //      }
    //    );
    //  }
    //}
    //
    //function _kifyMethod(obj, method) {
    //  return function (kappa) {
    //    return function () {
    //      return kappa(method.apply(obj, arguments));
    //    };
    //  };
    //}

    //function _makeUrlArgs() {
    //  var result = '';
    //  for (var i = 0; i < arguments.length; i++) {
    //    if (typeof(arguments[i][1]) != 'function') {
    //      DEBUG.assert(typeof(arguments[i][1]) != 'function',
    //                   "Cannot marshal function value (" +
    //                   arguments[i][0] + ") to send to the server");
    //      var name = arguments[i][0];
    //      var val = arguments[i][1];
    //      result += '&' + name + '=' + escape(val);
    //    }
    //  }
    //  return result;
    //}

    // [mapStrCat]
    // function mapStrCat(f, glue, l) {
    //   if (l.length <= 0) return '';
    //   temp = f(l[0]);
    //   for (var i = 1; i < l.length; i++) {
    //     temp += glue + f(l[i]);
    //   }
    //   return temp;
    // }

    isEmpty : function(list) { return (list.length == 0); },

    eq : undefined,

    jsStrConcat : function(s1, s2) { return s1 + s2; },

    //  _concat(a, b)
    //     Concatenate two lists
    concat : function (l,r) {  return l.concat(r); },

    // _concatList(xss)
    //    Concatenate all the lists in xss
    concatList : function(list) {
      return [].concat.apply([],list);
    },

    // NOTE: accum is replaced by concatMap in prelude.
    // accumAux : undefined,

    //  accum(f, i)
    //    concatMap: apply f to every element of `list'
    //    and concatenate the results.
    // accum : function(fn, list, kappa) {
    //   DEBUG.assert(DEBUG.is_array(list),
    //                ("source for list comprehension was not a list, it was "+
    //                 DEBUG.type(list)));
    //   LINKS.accumAux(fn, list, 0, [], kappa);
    // },

    //// LINKS.singleXmlToDomNodes
    ////   (NOTE: this is recursive)
    singleXmlToDomNodes: undefined,

    map : function(f, list) {
      var result = [];
      for (var i = 0; i < list.length; i++) {
        result[i] = f(list[i]);
        //delete list[i];
      }
      //list = null;
      return result;
    },

    XmlToDomNodes : function (xmlForest) {
      DEBUG.assert(DEBUG.is_array(xmlForest),
                   'LINKS.XmlToDomNodes expected an array, but got ' +
                   xmlForest);
      return LINKS.map(LINKS.singleXmlToDomNodes(null), xmlForest);
    },

    /// XML
    //  XML(tag, attrs, children)
    //    create a DOM node with
    //    element tag name `tag'
    //          attributes `attrs' (a dictionary)
    //            children `children' (a sequence of DOM nodes)
    // XML : (string, (string, [char]) map, Xml, cont) -> Xml
    XML : function (tag, attr, body) {
      return [["ELEMENT", tag, attr, [].concat.apply([],body)]]
    },

    // yucky CPS XML function used by the old JS compiler
    XMLk : function (tag, attr, body, kappa) {
      kappa([["ELEMENT", tag, attr, [].concat.apply([],body)]])
    },

    // Records

    //   _union(r, s)
    //   compute the union of dictionaries r and s
    //   precondition: r and s are disjoint
    union : function(r, s) {
      var result = {};
      for (var label in r) {
         result[label] = r[label];
      }
      for (var label in s) {
        result[label] = s[label];
      }
      return result;
    },


    // _project(object, name)
    // project a field of a record
    project : function(object, name) { return object[name]; },

    // _erase(object, name)
    // erase a field of a record
    //
    // Unfortunately we can't elide erase otherwise equality will break.
    erase : function (object, names) {
      var result = {};
      for (fld in object) {
        var copy = true;
        for (name in names) {
          if (fld == name) {
            copy = false;
            break;
          }
        }
        if (copy)
          result[fld] = object[fld];
      }
      return result;
    },

    vrntLbl : function (object) { return object['_label']},
    vrntVal : function (object) { return object['_value']},

    deliverMessage : function(pid, msg) {
        if (!_mailboxes[pid]) {
          _makeMailbox(pid);
        }
        _mailboxes[pid].unshift(msg);
        _wakeup(pid);
        _debug(pid + ' now has ' + _mailboxes[pid].length + ' message(s)');
      },

    //// Remote calls

    remoteCall : function(kappa) {
     DEBUG.assert_noisy(DEBUG.is_impure_continuation(kappa),
       "remoteCall given non-function as continuation");
     return function(name, env, arguments) {
       _debug ("Making remote call to: " + name);
       var synchronous = false;
       // synchronous XMLHttpRequest is deprecated. Do we ever really need it?
       //
       //var synchronous = (_current_pid == _mainPid); || _handlingEvent;
       var current_pid = _current_pid;

       // setpid_kappa: Re-establish the process identifier and continue
       // with kappa.
       var setpid_kappa = function (response) {
         _current_pid = current_pid;
         _applyCont(kappa, response);
       }

       var request = AJAX.newRequest();

       // Posting to location.href works in both Firefox and IE
       // (unlike posting to '#', which IE mistakenly urlencodes as %23)
       request.open('POST', location.href, !synchronous);
       request.setRequestHeader('Content-Type',
                                'application/x-www-form-urlencoded');

       // TBD: make request.funcs a parameter of remotecallhandler
       // instead of stuffing it in the request.
       if (!synchronous)
         request.onreadystatechange =
                _remoteCallHandler(setpid_kappa, request, synchronous);

       request.pid = _current_pid;
       var argsJSON = LINKS.stringify(arguments);

       // TODO: get rid of env - this should be handled by closure conversion

       if (!env) env = {};
       var envJSON = LINKS.stringify(env);
       // request.funcs = _compose(argsJSON.funcs, envJSON.funcs);

       var argString =
         "__name=" + LINKS.base64encode(name) +
         "&__args=" + LINKS.base64encode(argsJSON) +
         "&__env=" + LINKS.base64encode(envJSON) +
         "&__client_id=" + LINKS.base64encode(_client_id)

       for (var i = 0; i < cgiEnv.length; ++i) {
         argString = argString + "&" + cgiEnv[i][1] + "=" + cgiEnv[i][2];
       };

       request.send(argString);

       if (synchronous)
         return _remoteCallHandler(setpid_kappa, request, synchronous)();
     }
    },

    // fieldVal
    //   return the input value for the
    //   input field whose name is 'name' in the current form
    //   (identified by _formkey)
    fieldVal : function(name) {
      var forms = document.getElementsByTagName('form');
      var containingForm = null;

      // find the containing form
      for (var i = 0; i < forms.length; ++i) {
        var key = forms[i].getAttribute('key');
        if(key == _formkey) {
          containingForm = forms[i];
          break;
        }
      }

      if(!containingForm) {
        DEBUG.assert(false, "Form does not exist!")
      }

      // find the input value
      var xs = document.getElementsByName(name);
      for(var i = 0; i < xs.length; ++i) {
        var node = xs[i];
        while(node) {
          if(node == containingForm) {
             return xs[i].value;
          }
          node = node.parentNode;
        }
      }

      DEBUG.assert(false,
                   "Form element with name '" + name +"' does not exist!");
    },

    // appDom
    //   apply f to every node in the DOM tree rooted at root
    //
    //   NOTE:
    //   appDom is deliberately defined non-recursively as
    //   JavaScript implementations have very ropey support
    //   for recursive functions.
    //
    //   It is implemented as a state machine that traverses
    //   the tree.
    appDom : function (root, f) {
      var down = 1;
      var right = 2;
      var up = 3;

      f(root);
      if(!root.firstChild)
        return;
      var node = root.firstChild;
      var direction = down;
      while(node != root) {
        switch(direction) {
          case down:
            f(node);
            if(node.firstChild) {
              node = node.firstChild;
              direction = down;
            } else {
              direction = right;
            }
            break;
          case right:
            if(node.nextSibling) {
              node = node.nextSibling;
              direction = down;
            } else {
              direction = up;
            }
            break;
          case up:
            node = node.parentNode;
            direction = right;
            break;
        }
      }
    },

    // activateHandlers
    //   bind all the handlers registered to this key to this DOM node
     activateHandlers : function (node) {
      if(!isElement(node))
        return;

      function activate(node) {
        //_debug("node: "+node+"("+node.childNodes.length+")")
        if(!isElement(node))
          return;

        var key = node.getAttribute('key');
        if(key != null) {
          var hs = _eventHandlers[key];
          for(var lAttrName in hs) {
            listenerElem = lAttrName.match(/page$/) ? document.documentElement : node;
            var handlerName = lAttrName.replace(/page$/, "");
            var eventName = handlerName.replace(/^on/, "");
            // _debug("installing event handler "+eventName+"; for node: "+key);
            jslib.event.addListener(listenerElem, eventName,
              function (key, name){
                return function (e) {
                  // _alert("firing event: "+name+ " on elem with key=" + key);
                  // TBD: clone the event record.
                  _formkey = key;
                  _eventHandlers[key][name](e);
                  // make sure this event isn't handled by anyone else
                  jslib.event.stopEvent(e);
      	          return false;
                }
              }(key, lAttrName)
            );
          }
        }
      }
      LINKS.appDom(node, activate);
    },

    // stringify: JFATHER.stringify,
    // stringifyB64: JFATHER.stringifyB64
    // parseB64: JFATHER.parseB64,
    // parseB64Safe: JFATHER.parseB64Safe

    stringify: function (v) {
        _debug("stringifying: " + JSON.stringify(v));
        var t = JSON.stringify(v, replacer);
        _debug("stringified: " + t);
        if (typeof t == 'string') {
          return t;
        }
        throw("Internal error: unable to JSONize " + v);
    },

    stringifyB64: function(v) {
        return LINKS.b64encode(LINKS.stringify(v));
    },


    parseB64: function(text) {
        var s = LINKS.base64decode(text);
        var v = JSON.parse(s);
        return {content: v};
    },

    parseB64Safe: function(text) {
        return LINKS.parseB64(text.replace('\n', ''));
    }


   //// END of non-recursive LINKS methods.
  };

  //// BEGIN recursive LINKS methods.
  //LINKS.accumAux = function (fn, list, i, result, kappa) {
  //    if (i >= list.length) kappa(result)
  //    else {
  //      h = list[i];
  //      _debug("calling " + fn + " with " + h);
  //      _yield(fn, [h],
  //             function(himg) {
  //               LINKS.accumAux(fn, list, i+1, result.concat(himg), kappa)
  //             } );
  //    }
  //  };

  LINKS.singleXmlToDomNodes = function (namespace) {return function (xmlObj) {
    DEBUG.assert(DEBUG.is_array(xmlObj),
                 'LINKS.singleXmlToDomNodes expected an array, but got ' + xmlObj);
    if (xmlObj[0] == "ELEMENT") {
      var tag = xmlObj[1];
      var attrs = xmlObj[2];
      var body = xmlObj[3];

      var node = null;
      if(attrs['xmlns'])
        namespace = attrs['xmlns'];

      // HACK: this allows us to provide some support for content such as SVG
      if (namespace) {
        node = document.createElementNS(namespace, tag);
      } else {
        node = document.createElement(tag);
      }

      // (IE) IE doesn't allow children to be appended to a style element
      if (isElementWithTag(node, "style") &&
          (node.styleSheet || (""+node.styleSheet == "null")))
      {
        //if(_cssText)
        //  throw ("only one style element allowed by IE")

        node.type = 'text/css';

        var cssText = "";
        for (var i = 0; i < body.length; ++i) {
          if(body[i][0] == "TEXT") {
            cssText += body[i][1]
          } else if(body[i][0] == "ELEMENT") {
            throw "element node " + xmlObj[0] +
                  " in style element (LINKS.singleXmlToDomNodes: IE style hack)"
          } else {
            throw "unknown XML node " + xmlObj[0] +
                  " in LINKS.singleXmlToDomNodes (IE style hack)"
          }
        }
        // [HACK]
        //   the cssText has to be stored in a global as it
        //   cannot be set until the node has actually been installed in the DOM!
        _cssText = cssText;
        return node;
      }

      for (var name in attrs) {
        if(name == 'style' && node.style) {
          // (IE) preserve style attributes in IE
          node.style.cssText = attrs['style'];
        } else {
          node.setAttribute(name, attrs[name]);
        }
      }
      for (var i = 0; i < body.length; i++) {
        var child = LINKS.singleXmlToDomNodes(namespace)(body[i]);
        node.appendChild(child);
      }
      return node;
    } else if (xmlObj[0] == "TEXT"){
      return document.createTextNode(xmlObj[1]);
    } else {
      throw "unknown XML node " + xmlObj[0] + " in LINKS.singleXmlToDomNodes"
    }

  }};

  LINKS.eq = function(l,r) {
    if (l == r)
      return true;

    if (l == null)
      return (r == null);
    else if (r == null)
      return false;

    if (DEBUG.is_unit(l) && DEBUG.is_unit(r))
      return true;

    if (DEBUG.is_array(l) && l != null &&
        DEBUG.is_array(r) && r != null) {
      if (l.length != r.length)
        return false;

      for (var i = 0; i < l.length; ++i) {
        if (!LINKS.eq(l[i], r[i])) return false;
      }

      return true;
    }
    else if(typeof(l) == 'object' && l != undefined && l != null &&
            typeof(r) == 'object' && r != undefined && r != null) {
      if(l.constructor != r.constructor)
        return false;

      // DODGEYNESS:
      //   - it isn't clear that structural equality is always the same as
      //   referential equality for DOM nodes
      return LINKS.eqAux(l, r);
    }
    return false;
  };

  // supposedly this prevented LINKS.eq to be optimized,
  // because the p in for(p in x) is non-local -
  // so we put it in an auxiliary function
  LINKS.eqAux = function(l,r) {
      for(p in l) {
        if(!LINKS.eq(l[p], r[p])) {
          return false;
        }
      }
      for(p in r) {
        if(!LINKS.eq(l[p], r[p]))
          return false;
      }
      return true;
  };

  return LINKS;
} ();

function _debug(msg) {
   if (DEBUGGING) {
     if(DEBUG.is_charlist(msg))
       _dwindow.document.write('<b>' + _current_pid + '</b> : ' + msg + '<br/>');
     else
       _dwindow.document.write('<b>' + _current_pid + '</b> : ' + msg + '<br/>');
   _dwindow.scroll(0, _dwindow.scrollMaxY);
   }
}

var debug = LINKS.kify(_debug);

function _alertDialog(msg) {
//   DEBUG.assert(DEBUG.is_charlist(msg), "_alertDialog expected charlist, got: "
//                  + msg);
  return (alert(msg));
}
var alertDialog = LINKS.kify(_alertDialog);

function _tilde(s, regex) {
//    _debug("string: " + s);
    var r = Regex.compile(regex);
//    _debug("compiled regex: " + r);
    return (new RegExp(r)).test(s); // makes garbage
}
var tilde = LINKS.kify(_tilde);

var _intToString = function (x) { return String(x) }
var _stringToInt = function (x) { return parseInt(x) }
var _intToFloat = Number;
var _floatToInt = Math.floor;
var _floatToString = function (x) { return String(x) }
var _stringToFloat = function (x) { return parseFloat(x) }

var intToString = LINKS.kify(_intToString);
var stringToInt = LINKS.kify(_stringToInt);
var intToFloat = LINKS.kify(_intToFloat);
var floatToInt = LINKS.kify(_floatToInt);
var floatToString = LINKS.kify(_floatToString);
var stringToFloat = LINKS.kify(_stringToFloat);

function _Concat(xs, ys) { return LINKS.concat(xs, ys); }
function _Cons(x, xs) { return _Concat([x], xs); }

function _not(x) { return !x; } // should be inlined
function _empty(list) { return (list.length == 0); }
function _hd(list) { return list[0]; }
function _tl(list) { return list.slice(1); } // makes garbage

function _length(list) { return list.length }
function _take(n, list) { return list.slice(0, n) } // makes garbage
function _drop(n, list) { return list.slice(n) } // makes garbage

// FIXME: _max and _min rely on '<' and '>', which
// may not do the right thing for non-primitive types
// (of course, we really want something like type classes
// in order to be able to handle this kind of situation
// more robustly)

function _max(list) {
  if(list.length == 0)
    return {'_label':'None'}
  else {
    var x = list[0];
    for(i = 1; i < list.length; i++) {
      if (list[i] > x)
        x = list[i];
    }
    return {'_label':'Some', '_value':x}
  }
}

function _min(list) {
  if(list.length == 0)
    return {'_label':'None'}
  else {
    var x = list[0];
    for(i = 1; i < list.length; i++) {
      if (list[i] < x)
        x = list[i];
    }
    return {'_label':'Some', '_value':x}
  }
}

var Nil    = [];
var Cons   = LINKS.kify(_Cons);
var Concat = LINKS.kify(_Concat);

var not    = LINKS.kify(_not);
var empty  = LINKS.kify(_empty);
var hd     = LINKS.kify(_hd);
var tl     = LINKS.kify(_tl);

var length = LINKS.kify(_length);
var take   = LINKS.kify(_take);
var drop   = LINKS.kify(_drop);
var max    = LINKS.kify(_max);
var min    = LINKS.kify(_min);

function _charAt(s, i) {
  return {_c:s.charAt(i)}
}

function _strlen(s) {
  return s.length;
}

function _strsub(s, start, len) {
  return s.substr(start, len);
}

function _explode(s) {
  var cs = [];
  for (var i = 0; i < s.length; ++i) {
    cs.push({_c:s.charAt(i)});
  }
  return cs;
}

function _implode(cs) {
  DEBUG.assert(DEBUG.is_array(cs),
               "_implode expected an array, got: " + cs);
  var s = "";
  for (var i in cs) {
    s += cs[i]._c;
  }
  return s;
}

var charAt  = LINKS.kify(_charAt);
var strsub  = LINKS.kify(_strsub);
var strlen  = LINKS.kify(_strlen);
var explode = LINKS.kify(_explode);
var implode = LINKS.kify(_implode);

// These should all be redundant now
// as they're dealt with explicitly by the
// JS compiler.
//
//// Basic operators in direct-style
////   (perhaps move these into LINKS package)
// function __minus(l,r)  { return l - r; }
// function __plus(l,r)   { return l + r ; }
// function __times(l,r)  { return l * r ; }
// function __divide(l,r) { return l / r ; }
// function _le(l,r)     {   return l <= r ; }
// function _ge(l,r)     {   return l >= r ; }
// function _gt(l,r)     {   return l >  r ; }

// var _plus   = LINKS.kify(__plus);
// var _times  = LINKS.kify(__times);
// var _divide = LINKS.kify(__divide);
// var _minus  = LINKS.kify(__minus);
// var _hyphen = _minus;
// var _star   = _times;
// var _slash  = _divide;

// var _plus_fullstop   = _plus;
// var _hyphen_fullstop = _minus;
// var _star_fullstop   = _times;
// var _slash_fullstop  = _divide;

function _debugObj(obj) {
  if (obj == undefined) {
    _debug(obj + " : undefined");
  } else {
    _debug(obj + " : " + typeof(obj) + ' ' +
          (typeof(obj) == 'object' ? obj.constructor : ''));
  }
  return [];
}
var debugObj = LINKS.kify(_debugObj);

function _dump(obj) {
  if (obj == undefined)
    _debug(obj + " : undefined");
  else {
    _debug("==TYPE== " + typeof(obj) + " " +
      (typeof(obj) == 'object' ? obj.constructor : ""));
    if (typeof(obj) == 'object') {
      for (var i in obj) {
        try {
          _debug(i + "=" + obj[i]);
        } catch (e) {
          _debug(i + " (died)");
        }
      }
    } else
       _debug(obj);
  }
}
var dump = LINKS.kify(_dump);

function _negate(x) { return -x }
var negate = LINKS.kify(_negate);

var _negatef = _negate;
var negatef = negate;

function _error(msg) {
  alert(msg);
  throw ("Error: " + msg);
}

var error = LINKS.kify(_error);

// partialApply : ((a0, a1, ..., an) -> b, a0) -> (a1, ..., an) -> b
// the partialApply function is used to construct closures
function partialApply(f, x) {
    return function () {
        f.apply(this, [x].concat(Array.prototype.slice.call(arguments)))
    }
}

// DOM interaction

//insertBeforeXml : xml -> domRef -> ()
function _insertBefore(insertXml, beforeNode) {
  var parent = beforeNode.parentNode;
  var nodes = LINKS.XmlToDomNodes(insertXml);
  for (var i=0; i < nodes.length; i++) {
    parent.insertBefore(nodes[i], beforeNode);
    LINKS.activateHandlers(nodes[i]);
  }
  return {}
}

//appendChildXml : xml -> domRef -> ()
function _appendChildren(appendXml, parentNode) {
  var nodes = LINKS.XmlToDomNodes(appendXml);
  for (var i=0; i < nodes.length; i++) {
    parentNode.appendChild(nodes[i]);
    LINKS.activateHandlers(nodes[i]);
  }
  return {}
}

//removeNode : domRef -> ()
function _removeNode(nodeRef) {
  if(nodeRef.parentNode)
    nodeRef.parentNode.removeChild(nodeRef);
  else
    throw ("Cannot remove DOM root node");

  return {}
}

function _cloneNode(nodeRef, deep) {
  return nodeRef.cloneNoe(deep);
}

//replaceNode : (xml, domRef) -> ()
function _replaceNode(withXml, replaceNode) {
  _insertBefore(withXml, replaceNode);
  _removeNode(replaceNode);
  return {}
}

//replaceDocument : xml -> ()
var replaceDocument = LINKS.kify(_replaceDocument);


// WARNING: insertBeforeRef MOVES a DOM node
//insertBeforeRef : domRef -> domRef -> ()
function _domInsertBeforeRef(insertNode, beforeNode) {
  var parent = beforeNode.parentNode;
  parent.insertBefore(insertNode, beforeNode)
  LINKS.activateHandlers(insertNode);
  return {}
}

//appendChildRef : domRef -> domRef -> ()
function _domAppendChildRef(appendNode, parentNode) {
  parentNode.appendChild(appendNode);
  LINKS.activateHandlers(appendNode);
  return {}
}

//getDocRef : () -> domRef
function _getDocumentNode() {
  return document.documentElement;
}

//getRefById : string -> domRef
function _getNodeById(id) {
//   DEBUG.assert_noisy(DEBUG.is_array(id),
//                      "_getNodeById Expected an array, got: " + id);
  ref = document.getElementById(id);

//  if (!ref) _alert("element " + id + " does not exist");
  return ref;
}

//isNullRef : domRef -> bool
function _isNull(node) {
  return node == null;
}

var insertBefore = LINKS.kify(_insertBefore);
var appendChildren = LINKS.kify(_appendChildren);
var replaceNode = LINKS.kify(_replaceNode);

var domInsertBeforeRef = LINKS.kify(_domInsertBeforeRef);
var domAppendChildRef = LINKS.kify(_domAppendChildRef);
var removeNode = LINKS.kify(_removeNode);
var cloneNode = LINKS.kify(_cloneNode);

var getDocumentNode = LINKS.kify(_getDocumentNode);
var getNodeById = LINKS.kify(_getNodeById);
var isNull = LINKS.kify(_isNull);


//// XML datatype manipulation.
// The Xml representation in JavaScript looks like this:
//   [["ELEMENT", String, [(String, [Char])], Xml]]
//   [["TEXT", String]]

// (IE)
//   IE calls node.textContent "node.data"
function _nodeTextContent(node) {
  if(node.textContent)
    return node.textContent;
  else
    return node.data;
}

// getInputValue : String -> String
function _getInputValue(id) {
  var element = document.getElementById(id);
  DEBUG.assert(element != null, "invalid input node (id " + id + ")");
  DEBUG.assert(element.value != undefined, "invalid input value in id " + id)
  return element.value;
}

var getInputValue = LINKS.kify(_getInputValue);

//getValue : domRef -> xml
//    NOTE: this is recursive.
function _getValue(nodeRef) {
  if (nodeRef.nodeType == document.TEXT_NODE) {
    return [["TEXT", _nodeTextContent(nodeRef)]]
  } else if (nodeRef.nodeType == document.ELEMENT_NODE ) {
    var children = [];
    for (var i=0; i < nodeRef.childNodes.length; i++) {
      children = children.concat(_getValue(nodeRef.childNodes[i]));
    }
    var attrs = {};
    for (var i=0; i < nodeRef.attributes.length; i++) {
      attrs[nodeRef.attributes[i].name] =
        nodeRef.attributes[i].value
    }
    for (var i=0; i < children.length; i++) {
      DEBUG.assert(children[i][0] == "ELEMENT" || children[i][0] == "TEXT",
                   "Invalid children list constructed in DOMNodeToXML")
    }
    var result = [["ELEMENT", nodeRef.tagName, attrs, children]];
    return result;
  } else {
    throw("Unknown node type " + nodeRef.nodeType + " in GetXml")
  }
}
getValue = LINKS.kify(_getValue);

// Accessors for DomRefs
function _domGetTagNameFromRef(nodeRef) {
  return nodeRef.nodeName;
}

function _domHasAttribute(nodeRef, attr) {
  return nodeRef.hasAttribute(attr);
}

function _domGetAttributeFromRef(nodeRef, attr) {
  if (attr == 'offsetTop') {
    return _intToString(nodeRef.offsetTop);
  } else if (attr == 'offsetLeft') {
    return _intToString(nodeRef.offsetLeft);
  }

  return nodeRef.getAttribute(attr);
}

function _domGetPropertyFromRef(nodeRef, propertyName) {
    return String(nodeRef[propertyName]);
}

function _domSetPropertyFromRef(nodeRef, propertyName, newVal) {
    nodeRef[propertyName] = newVal;
    return newVal;
}


function _domSetAttributeFromRef(nodeRef, attr, value) {
  return nodeRef.setAttribute(attr,
                              value);
}

function _domRemoveAttributeFromRef(nodeRef, attr) {
  nodeRef.removeAttribute(attr);
  return null;
}

function _domSetStyleAttrFromRef(nodeRef, attr, value) {
  return nodeRef.style[attr] = value;
}

function _domGetStyleAttrFromRef(nodeRef, attr) {
  return nodeRef.style[attr];
}

function _domGetNodeValueFromRef(node) {
  return node.value;
}

function _domSetAnchor(anchorRef) {
  window.location.hash = anchorRef;
}

var domGetNodeValueFromRef = LINKS.kify(_domGetNodeValueFromRef)

var domGetTagNameFromRef = LINKS.kify(_domGetTagNameFromRef);
var domHasAttribute = LINKS.kify(_domHasAttribute);
var domGetAttributeFromRef = LINKS.kify(_domGetAttributeFromRef);
var domSetAttributeFromRef = LINKS.kify(_domSetAttributeFromRef);
var domRemoveAttributeFromRef = LINKS.kify(_domRemoveAttributeFromRef);
var domSetStyleAttrFromRef = LINKS.kify(_domSetStyleAttrFromRef);
var domGetStyleAttrFromRef = LINKS.kify(_domGetStyleAttrFromRef);
var domGetPropertyFromRef = LINKS.kify(_domGetPropertyFromRef);
var domSetPropertyFromRef = LINKS.kify(_domSetPropertyFromRef);
var domSetAnchor = LINKS.kify(_domSetAnchor);
// basic dom navigation
function _parentNode(nodeRef) {
  return nodeRef.parentNode;
}
function _firstChild(nodeRef) {
  return nodeRef.childNodes[0];
}
function _nextSibling(nodeRef) {
  return nodeRef.nextSibling;
}
var parentNode = LINKS.kify(_parentNode);
var firstChild = LINKS.kify(_firstChild);
var nextSibling = LINKS.kify(_nextSibling);

// useful DOM operations

//swapNodes : (domRef, domRef) -> ()
function _swapNodes(x, y) {
  DEBUG.assert(x.parentNode != null && y.parentNode != null,
               "cannot swap root nodes");
  DEBUG.assert(x.parentNode != y, "cannot swap a node with its parent");
  DEBUG.assert(y.parentNode != x, "cannot swap a node with its parent");

  var xNextSibling = x.nextSibling;
  var yNextSibling = y.nextSibling;
  var xParent = x.parentNode;
  var yParent = y.parentNode;

  if(xNextSibling != y)
    xParent.insertBefore(y, xNextSibling);

  if(yNextSibling != x)
    yParent.insertBefore(x, yNextSibling);

  return {}
}
var swapNodes = LINKS.kify(_swapNodes);

//replaceChildren : xml -> domRef -> ()
function _replaceChildren(xml, parent) {
  newNodes = LINKS.XmlToDomNodes(xml);

  // OPTIMISATION:
  // innerHTML isn't officially part of the DOM API
  parent.innerHTML = "";

// unoptimised version
//
//  while (parent.hasChildNodes()) {
//    parent.removeChild(parent.firstChild);
//  }

  for(i = 0; i < newNodes.length; i++)
    _domAppendChildRef(newNodes[i], parent);

  return {}
}

var replaceChildren = LINKS.kify(_replaceChildren);

// for server generated event handlers
function _registerMobileEventHandlers(key, handlers) {
  for (var i = 0; i < handlers.length; i++) {
     var event = handlers[i][1];
     var handler =_wrapEventHandler(handlers[i][2]);
     if (!_eventHandlers[key]) {
       _eventHandlers[key] = {};
     }
     _eventHandlers[key][event] = handler;
  }
  return key;
}

function _registerEventHandlers(handlers) {
  var key = '_key' + _get_fresh_node_key();

  for (var i = 0; i < handlers.length; i++) {
     var event = handlers[i][1];
     var handler = _wrapEventHandler(handlers[i][2]);
     if (!_eventHandlers[key]) {
       _eventHandlers[key] = {};
     }
     _eventHandlers[key][event] = handler;
  }
  return key;
}

function _getTarget(event) { return YAHOO.util.Event.getTarget(event, false) }
function _getTargetValue(event) {
  return _getTarget(event).value;
}
function _getTargetElement(event) {
  return YAHOO.util.Event.getTarget(event, true)
}
function _getPageX(event) { return YAHOO.util.Event.getPageX(event) }
function _getPageY(event) { return YAHOO.util.Event.getPageY(event) }
function _getFromElement(event) {
  if(event.type == "mouseover")
    return YAHOO.util.Event.getRelatedTarget(event);
  else if(event.type == "mouseout")
    return YAHOO.util.Event.getTarget(event);
  else
    throw ("Can only get the from element for mouseover and mouseout events");
}
function _getToElement(event) {
  if(event.type == "mouseover")
    return YAHOO.util.Event.getTarget(event);
  else if(event.type == "mouseout")
    return YAHOO.util.Event.getRelatedTarget(event);
  else
    throw ("Can only get the to element for mouseover and mouseout events");
}
function _getTime(event) { return YAHOO.util.Event.getTime(event) }
function _getCharCode(event) { return YAHOO.util.Event.getCharCode(event) }

var getTarget = LINKS.kify(_getTarget)
var getTargetValue = LINKS.kify(_getTargetValue)
var getPageX = LINKS.kify(_getPageX)
var getPageY =LINKS.kify(_getPageY)
var getFromElement = LINKS.kify(_getFromElement)
var getToElement = LINKS.kify(_getToElement)
var getTime = LINKS.kify(_getTime)
var getCharCode = LINKS.kify(_getCharCode)

function innerHTML(x) { return x.innerHTML }

var stringifyB64 = LINKS.stringifyB64;

// (IE) hack
var _cssText = "";

// TBD: put these _isXml functions in the DEBUG module?

function _isXmlItem(obj) {
  if (!DEBUG.is_array(obj)) return false;
  if (obj[0] == "ELEMENT" && obj.length == 4) {
    if (!DEBUG.is_string(obj[1])) return false;
    for (i in obj[2]) {
      // TBD: check that attrs are attrs
    }
    for (i in obj[3]) {
      if (!_isXmlItem(obj[3][i])) return false;
      return true;
    }
  } else if (obj[0] != "TEXT" && obj.length == 2) {
    return (DEBUG.is_string(obj[1]));
  } else return false;
}

function _isXml(obj) {
  if (!DEBUG.is_array(obj)) return false;
  for (i in obj) {
    if (!_isXmlItem(obj[i]))
      return false;
  }
}

function _stringToXml(s) {
//  DEBUG.assert(DEBUG.is_array(s), "_stringToXml Expected an array, got: " + s);
  return [["TEXT", s]];
}
function _intToXml(i) {
  return _stringToXml(_intToString(i));
}
function _floatToXml(f) {
  return _stringToXml(_floatToString(f));
}

var stringToXml = LINKS.kify(_stringToXml);
var intToXml = LINKS.kify(_intToXml);

// not in library.ml yet
var floatToXml = LINKS.kify(_floatToXml);


function _getTagName(xml) {
  if (xml[0][0] != "ELEMENT")
    throw "getTagName() applied to non-element node";
  return xml[0][1];
}

function _getChildNodes(xml) {
  if (xml[0][0] != "ELEMENT")
    throw "getChildNodes() applied to non-element node";
  return xml[0][3];
}

function _getTextContent(xml) {
  if (xml[0][0] != "TEXT")
    throw "getTextContent() applied to non-text node";
  return xml[0][1];
}

function _getAttributes(xml) {
  if (xml[0][0] != "ELEMENT")
    throw "getAttributes() applied to non-element node";
  var attrs = [];
  for (name in xml[0][2])
    attrs.push({'1':name, '2':xml[0][2][name]})
  return attrs;
}

function _hasAttribute(xml, attrName) {
  if (xml[0][0] != "ELEMENT")
    throw "hasAttribute() applied to non-element node";

  // silly js idiom (this can't be eta-reduced)
  if (xml[0][2][attrName]) return true;
  else return false;
}

function _getAttribute(xml, attrName) {
  if (xml[0][0] != "ELEMENT")
    throw "getAttribute() applied to non-element node";
  return xml[0][2][attrName];
}

// addAttributes : (Xml, [(String, String)]) -> Xml
function _addAttributes(xml, attrs) {
  var xml = xml[0];
  if(xml[0] != "ELEMENT")
    throw "addAttributes() applied to non-element node";

  // copy xml
  var newXml = ["ELEMENT", xml[1], {}, xml[3]];
  for (var name in xml[2])
    newXml[2][name] = xml[2][name];

  // update attributes
  for (var i in attrs) {
    var name = attrs[i][1];
    var value = attrs[i][2];
    newXml[2][name] = value;
  }

  return [newXml];
}

getTagName = LINKS.kify(_getTagName);
getAttributes = LINKS.kify(_getAttributes);
hasAttribute = LINKS.kify(_hasAttribute);
getAttribute = LINKS.kify(_getAttribute);
getChildNodes = LINKS.kify(_getChildNodes);
getTextContent = LINKS.kify(_getTextContent);

function _fail(str) {
  _alert("Internal error: " + str);
}


function _isElementNode(node) {
  return (node != null && node.nodeType == document.ELEMENT_NODE);
}

// DomNode -> bool
var isElementNode = LINKS.kify(_isElementNode);

function isElement(node) {
  return (node.nodeType == document.ELEMENT_NODE);
}

function isElementWithTag(node, tag) {
  return (isElement(node) && (node.tagName.toLowerCase() == tag));
}

// (IE) style hacks
function _activateStyleElement() {
  if(!_cssText)
    return;

  var styleElement = document.getElementsByTagName('style')[0]
  if(!styleElement || !styleElement.styleSheet)
    throw ("style element doesn't have a style sheet")

  styleElement.styleSheet.cssText = _cssText;
  _cssText = null;
}

// time in seconds since the beginning of 1970
function _clientTime () { return Date.now(); }
var clientTime = LINKS.kify(_clientTime);

function _dateToLinksDate(d) {
  return {year:d.getFullYear(), month:d.getMonth(), day:d.getDate(),
        hours:d.getHours(), minutes:d.getMinutes(), seconds:d.getSeconds()};
}

function _linksDateToDate(d) {
  return new Date(d.year, d.month, d.day, d.hours, d.minutes, d.seconds); // makes garbage
}

// convert seconds since beginning of 1970 to a date
function _intToDate(t) {
  return _dateToLinksDate(new Date(t * 1000)); // makes garbage
}
var intToDate = LINKS.kify(_intToDate);

// convert a date to seconds since beginning of 1970
function _dateToInt(date) {
  return Math.floor(_linksDateToDate(date).getTime() / 1000);
}
var dateToInt = LINKS.kify(_dateToInt);


var _pageTimer;

function _startTimer() {
  _pageTimer = _clientTime();
}
function _stopTimer() {
  _pageTimer = _clientTime() - _pageTimer;
  _debug("Page drawn in " + _pageTimer + "ms");
}

/// focus stuff
var _focused = null;
function _focus() {
  if (_focused) {
      var y = document.getElementById(_focused);
      if (y) { y.focus(); }
  }
}

// Page update

//  _replaceDocument(tree)
//    Replace the current page with `tree'.
function _replaceDocument(tree) {
  DEBUG.assert(tree != null, "No argument given to _replaceDocument");
  DEBUG.assert(tree[0] != null, "Null tree passed to _replaceDocument");
  DEBUG.assert(tree[0][0] == "ELEMENT",
               "New document value was not an XML element (it was non-XML or was an XML text node).")
  tree = LINKS.XmlToDomNodes(tree);

  // save here
  var _saved_fieldvals = [];
  var inputFields = document.getElementsByTagName("input");
  for (var i = 0; i < inputFields.length; i++) {
     var current = inputFields[i];
     if(current.id != null && current.id != "") // only store fields with an id!
       _saved_fieldvals.push({'field' : current.id, 'value' : current.value});
  }

  // delete the DOM except for the html tag and the body
  // (IE) IE doesn't allow these tags to be deleted
  var d = document.documentElement;
  var body;
  while(d.hasChildNodes()) {
    if(isElementWithTag(d.firstChild, 'body')) {
      body = d.firstChild;
      var bodyLength = body.childNodes.length;
      while (body.hasChildNodes()) {
        body.removeChild(body.firstChild);
      }
      break; // (IE) no more nodes allowed after the body
    }
    d.removeChild(d.firstChild);
  }

  // insert new dom nodes
  for (var p = tree[0].firstChild; p != null; p = p.nextSibling) {
    if(isElementWithTag(p, 'body')) {
     // insert body nodes inside the existing body node
      for (var q = p.firstChild; q != null; q = q.nextSibling) {
        var it = q.cloneNode(true);
        body.appendChild(it);
        LINKS.activateHandlers(it);
      }
      break; // (IE) no more nodes allowed after the body
    }
    var it = p.cloneNode(true);
    d.insertBefore(it, body);
    LINKS.activateHandlers(it);
  }

  // (IE) hack to activate a style element in IE
  _activateStyleElement();

  // restore here
  for (var i = 0; i < _saved_fieldvals.length; i++) {
     var current = _saved_fieldvals[i];
     var elem = document.getElementById(current.field);
     if (elem) {
        elem.value = current.value;
     }
  }

  _focus();

  return {};
}

function _start(page) {
  _stopTimer();
  _replaceDocument(page)
//  renderPage(page, _replaceDocument)
}

function _startRealPage() {
  var state = LINKS.resolveJsonState(_jsonState);
  _initVars(state); // resolve JSONized values for toplevel let bindings received from the server
  LINKS.activateJsonState(state, _jsonState); // register event handlers + spawn processes
  LINKS.activateHandlers(_getDocumentNode());
}

// generate a fresh key for each node
var _node_key = 0;
function _get_fresh_node_key() {
  return _node_key++;
}

var _eventHandlers = {};

// Wrap an event handler in a function that sets the main process id
// at the beginning of the handler and unsets it at the end.
function _wrapEventHandler(handler) {
  return function(event) {
    // set process id here
    var active_pid = _current_pid;
    _current_pid = _mainPid;
    _handlingEvent = true;

    var _cont = function () { handler(event, _idy) }
    // A trampoline for use while handling events.
    // Since we don't yield to the browser event loop in event
    // handlers, we quickly run out of stack. To avoid that we
    // throw away the stack periodically by throwing an
    // exception containing the current continuation, which we
    // invoke when the exception is caught.
    for (;;) {
      try {
        _cont();

        // restore process id here.
        _handlingEvent = false;
        _current_pid = active_pid;
        return;
      } catch (e) {
        if (e instanceof _Continuation) {
           _cont = e.v;
           continue;
        } else {
          _handlingEvent = false;
          _current_pid = active_pid;
          throw e;
        }
      }
    }
    return false;
  }
}

// SL: I think this function is no longer used
function _registerFormEventHandlers(actions) {
   var key = '_key' + _get_fresh_node_key();

   for (var i = 0; i < actions.length; i++) {
     var action = actions[i];
        // FIXME: Shouldn't we need to clone the actions[i] objs?

     //_debug("adding " + action.evName + " to object " + key);
     if (!_eventHandlers[key])
       _eventHandlers[key] = [];
     _eventHandlers[key][action.evName] = _wrapEventHandler(action.handler);
   }

   return (key); // returns the ID to give to the elt
}




// db functions (via remote calls)
// TODO!

var javascript = true;

// identity: a "toplevel" continuation
//
// (this needn't actually return a value as _yield and _yieldcont
// don't actually return values)
//
// function _idy(x) { return; }

function _efferr(z, ks) { _error("Unhandled operation `" + z._label + "'.") }

function _makeCont(k) {
  var ks =
    _lsCons
      (k,
       _lsSingleton(_efferr));
    
  return ks;
}

var _idy = _makeCont(function (x, ks) { });

// function (f, ks) {
//     f(function(z, ks) {
//         forward z ks
//     })
// }

// var _idy =
//   _lsCons
//     (function (x, ks) { },
//     _lsSingleton(function (f, ks) {alert("unhandled operation")}));

// [NOTE]
//   The current strategy is to compile top-level lets to an inlined version of the
// following function _run.
//
// [BUG]
// This doesn't work with setTimeouts as if f yields then x can be returned without
// having been asssigned to.
//
// function _run(f) {
//  var x;
//  f(function (v) {x = v});
//  return x
// }
//
// Something like this version could be made to work...
// ...but clearly it breaks concurrency as it stands
//
// function _run(f) {
//   _handlingEvent = true;
//   var x;
//   var cont = function () {return f(function (v) {x = v})};
//
//   while(true) {
//     try {
//       cont();
//       break;
//     }
//     catch (e) {
//       if (e instanceof _Continuation) {
//          cont = e.v;
//          continue;
//       }
//       else {
//         _handlingEvent = false;
//         throw e;
//       }
//     }
//   }
//
//   _handlingEvent = false;
//   return x
// }
//
// Alternative include adapting our CPS so that it does return a value and
// somehow making sure that the complete program (or at least the side-effecting part of it)
// is a single CPS term.

// [IMPORTANT]
//   The convention is that each setTimeout or XMLHttpRequest callback
//   is responsible for correctly setting the _current_pid. The only other time
//   _current_pid is modified is in _wrapEventHandlers in order to temporarily
//   set it to _mainPid.

var _mailboxes = {0:[]};
var _blocked_procs = {};
//var _suspended_procs = [];

function _dumpSchedStatus() {
  _debug("--------\nMailbox status:");
  for (var i in _mailboxes) {
    if (_mailboxes[i].length > 0)
      _debug("&nbsp; pid " + i + ": " + _mailboxes[i].length + " msgs waiting");
  }
  var blockedPids = "";
  for (var i in _blocked_procs) {
    if (blockedPids != "") blockedPids += ", ";
    blockedPids += i
  }
  if (blockedPids != "")
    _debug("&nbsp; blocked process IDs: " + blockedPids + ".");
}

function _makeMailbox(pid) {
  if (!_mailboxes[pid])
    _mailboxes[pid] = [];
}

function _freshProcess() {
  _maxPid++;
  var clientPid = "cl_" + _maxPid;
  return clientPid;
}

function _spawnWithMessages(childPid, f, messages) {
  _mailboxes[childPid] = messages;
  var ks =
    _lsCons
       (function (x, ks) {delete _mailboxes[childPid]},
        _lsSingleton(function (f, ks) {alert("unhandled operation")}));

  setZeroTimeout(function () {
<<<<<<< HEAD
                   _debug("launched process #" + childPid);
                   _current_pid = childPid;
                   f(ks)
                 });


               // f(function () { delete _mailboxes[childPid] })});
  return childPid;
}

// update mapping from server pids to client pids
function _registerMobilePid(state, serverPid, clientPid) {
  state.mobilePids[serverPid] = clientPid;
}

function _lookupMobilePid(state, serverPid) {
  return state.mobilePids[serverPid];
=======
               _debug("launched process #" + childPid);
               _current_pid = childPid;
               f(function () { delete _mailboxes[childPid] })});
  return { _clientPid : childPid, _clientId : _client_id }
>>>>>>> f4167a36
}

function _registerMobileKey(state, serverKey) {
  var clientKey = '_key' + _get_fresh_node_key();
  state.mobileKeys[serverKey] = clientKey;
  return clientKey;
}

function _lookupMobileKey(state, serverKey) {
  return state.mobileKeys[serverKey];
}

/* Spawn only makes sense on a client if the loc matches.
 * If a client wants to spawn on the server, it should make an RPC
 * request, or send a message to server-sided code.
 * It also makes no sense for a client to spawn a process on another client. */
function check_loc_spawnable(loc) {
  if ("_clientSpawnLoc" in loc) {
    if (loc["_clientSpawnLoc"] === _client_id) {
      return true;
    } else {
      DEBUG.assert(false, "Cannot spawn a process on another client");
    }
  } else if ("_serverSpawnLoc" in loc) {
    DEBUG.assert(false, "Cannot spawn process on server from client");
  } else {
    DEBUG.assert(false, "Invalid spawn location " + loc);
  }
}

function _spawnAt(f, loc) {
  check_loc_spawnable(loc);
  var childPid = _freshProcess();
  return _spawnWithMessages(childPid, f, []);
}

function spawnAt(f, loc, kappa) {
   kappa(_spawnAt(f, loc));
}

// TODO: implement this properly
var _spawnAngel = _spawn;
var spawnAngel = spawn;
function _spawn(f) { _spawn(f, _here) }
function spawn(f, kappa) { spawn(f, _here, kappa) }

function _spawnWrapper(env) {  // necessary wrapper for server->client calls
  return spawn;
}

function spawnWait(f, kappa) {
  // f is a zero-argument CPS function
  var parentPid = _current_pid
  var childPid = _freshProcess();
  _mailboxes[childPid] = [];

  _debug("launched process #" + childPid);
  _current_pid = childPid;

  f(function(v) {_current_pid = parentPid; delete _mailboxes[childPid]; kappa(v)});
}

function _self() {
     return _current_pid;
}

function self(kappa) {
     return kappa(_self())
}


function _here() {
  return { _clientSpawnLoc: _client_id };
}

function here(kappa) {
  return kappa(_here());
}

function there(kappa) {
  throw "'there' not defined on the client"
}

function _there() {
  throw "'there' not defined on the client"
}

function _haveMail() {
  return _mailboxes[_self()].length != 0;
}
var haveMail = LINKS.kify(_haveMail);

var _sched_pause = 0;

function _wakeup(pid) {
  if (_blocked_procs[pid]) {
    _debug("Waking up " + pid);
    var proc = _blocked_procs[pid];
    delete _blocked_procs[pid];
    setZeroTimeout(proc);
  }
  else {
    // already awake?
    _debug("Tried to wake up " + pid + ", but it is already awake");
  }
}

/* Send for mailboxes -- adds a message to a local mailbox */

function _is_valid_client_pid(pid) {
  return (("_clientId" in pid) && ("_clientPid" in pid));
}

function _is_valid_server_pid(pid) {
  return ("_serverPid" in pid);
}

function get_client_id(pid) {
  return pid["_clientId"];
}

function get_process_id(pid) {
  if (_is_valid_client_pid(pid)) {
    return pid["_clientPid"];
  } else if (_is_valid_server_pid(pid)) {
    return pid["_serverPid"];
  } else {
    DEBUG.assert(false, "Invalid PID in get_process_id");
  }
}

function _Send(pid, msg) {
//  _dump(_mailboxes)
  /* First, check to see whether we are sending to a well-formed PID */
  var valid_server_pid = _is_valid_server_pid(pid);
  var valid_client_pid = _is_valid_client_pid(pid);
  DEBUG.assert(valid_server_pid || valid_client_pid,
               "Malformed PID in _Send: neither client nor server PID");

  if (valid_server_pid) {
    DEBUG.assert(false, "Remote sends to server processes disabled until distribution2 merge");
  } else if (valid_client_pid) {
    if (get_client_id(pid) == _client_id) {
      // Local send
      _debug("sending message '" + msg._label + "' to pid " + pid._clientPid);
      var client_pid = pid._clientPid;
      LINKS.deliverMessage(client_pid, msg);
    } else {
      // Remote send
      DEBUG.assert(false, "Remote sends to other client processes disabled until distribution2 merge");
    }
  }
  //_dumpSchedStatus();
  return;
}

function Send(pid, msg, kappa) {
  kappa(_send(pid, msg));
}

function _SendWrapper(env) {  // necessary wrapper for server->client calls
  return Send;
}

function _dictlength(x) {
  var length = 0;
  for (var prop in x) {
    length++;
  }
 return length;
}

function _block_proc(pid, its_cont) {
  _blocked_procs[pid] = its_cont;
  // discard stack
}

// recv
//   recv is an unusual library function that may capture the
//   continuation; hence there is no _recv form (direct-style).
function recv(kappa) {
  DEBUG.assert(arguments.length == 1,
             ('recv received '+arguments.length+ ' arguments, expected 1'));
  //DEBUG.assert(_current_pid != _mainPid,
  //           "Cannot call recv() in main process.");
  DEBUG.assert(_mailboxes[_current_pid],
             "Process " + _current_pid + " seems not to have been created.")
  if ( _mailboxes[_current_pid].length > 0) {
    msg = _mailboxes[_current_pid].pop();
<<<<<<< HEAD
    //_debug("received message '"+ msg._label +"'");
    _applyCont(kappa, msg);
=======
    _debug("received message '"+ msg._label +"'");
    kappa(msg);
>>>>>>> f4167a36
  } else {
    var current_pid = _current_pid;
    _block_proc(current_pid,
                function () {
                    _current_pid = current_pid;
                    _debug("scheduled process " + current_pid);
                    recv(kappa);
                });
    // _debug("blocked: "+current_pid)
  }
}

function _recvWrapper(env) {  // necessary wrapper for server->client calls
  return recv;
}

// SESSIONS

_nextAP = 0
_nextChannel = 0

/* Channel state */
// Moving this to the model used on the server.
//
// The buffers table maps channel IDs to lists of messages.
_buffers = {} // port |-> message list

// The _chan_blocked table is a partial mapping from channel IDs to
// processes, which are blocked waiting on a result.
_chan_blocked = [] // port |-> process ID

// Access point innards
var BALANCED = 0
var ACCEPTING = 1
var REQUESTING = 2

// Access point: { ap_state : access point state code; pending : request list }



function freshAPID() {
  _nextAP++;
  return "clAP_" + _nextAP;
}

// Channel port names need to be globally unique, so add our client ID.
function freshChannelID() {
  _nextChannel++;
  return "clCh_" + _client_id + "_" + _nextChannel;
}

function freshChannel() {
  var id_ep1 = freshChannelID();
  var id_ep2 = freshChannelID();
  _buffers[id_ep1] = [];
  _buffers[id_ep2] = [];
  return { _sessEP1: id_ep1, _sessEP2: id_ep2 };
}

function newWithID(apid) {
  _debug("Creating new access point " + apid);
  _aps[apid] = {ap_state: BALANCED, pending: []};
  return {_clientAPID: apid, _clientID: _client_id};
}

function _new() {
  var apid = freshAPID();
  return newWithID(apid);
}

function _is_valid_client_ap(pid) {
  return (("_clientId" in pid) && ("_clientAPID" in pid));
}

function _is_valid_server_ap(pid) {
  return ("_serverAPID" in pid);
}

function get_client_id_from_ap(pid) {
  return pid["_clientId"];
}

function get_apid_from_ap(apid) {
  return apid["_clientAPID"];
}

function get_server_apid_from_ap(apid) {
  return apid["_serverAPID"];
}

function makeFlippedChan(ch) {
  return { _sessEP1 : ch._sessEP2, _sessEP2 : ch._sessEP1 };
}

// Wakes up the process blocked on the given channel endpoint.
function wakeupFromChan(chEP) {
  _wakeup(_chan_blocked[chEP]);
  delete _chan_blocked[chEP];
}

// Block the process until a matching process has been found on a local AP.
function blockUntilLocalMatch(ch, kappa) {
  _block_proc(
    _current_pid,
    function () {
      kappa(ch);
    });
}

// Do an accept on a local access point. localAPID: the key into the aps table.
function localAccept(localAPID, kappa) {
  // This should explicitly not happen -- all server-created APs residing on
  // this client should be serialised in state dumps provided in realpages
  // delivery / RPC returns
  DEBUG.assert(_aps[localAPID] != undefined, "Attempting to accept on an undefined AP!");
  _debug("Accept called on local AP " + localAPID);
  // If there's a requester, then pop the requester, create the other end of the channel, and
  // wake up the requester.
  var ap = _aps[localAPID];

  function makeAndBlock() {
      var new_ch = freshChannel();
      var our_ep = new_ch._sessEP1;
      ap.pending.unshift(new_ch);
      _chan_blocked[our_ep] = _current_pid;
      blockUntilLocalMatch(new_ch, kappa);
  }
  switch (ap.ap_state) {
    case BALANCED:
      makeAndBlock();
      ap.ap_state = ACCEPTING;
      break;
    case ACCEPTING:
      makeAndBlock();
      break;
    case REQUESTING:
      DEBUG.assert(ap.pending.length > 0,
        "Accepting on a requesting endpoint with no pending requests!");
      _debug("Length before pop: " + ap.pending.length);
      var top = ap.pending.pop();
      _debug("Length after pop: " + ap.pending.length);
      if (ap.pending.length == 0) {
        _debug("Changing state to balanced");
        ap.ap_state = BALANCED;
      }
      // Unblock other end of the channel
      var other_ep = top._sessEP2;
      wakeupFromChan(other_ep);
      // Pass the channel to the continuation
      kappa(top);
      break;
   default:
     DEBUG.assert(false, "Invalid access point state! " + ap.ap_state);
  }
  _aps[localAPID] = ap;

}

function accept(ap, kappa) {
  // Firstly, check the type of accept. Local, or remote? Server, or client?
  if (_is_valid_server_ap(ap)) {
    DEBUG.assert(false, "Accepting on remote server AP unavailable until full distribution2 merge");
  } else if (_is_valid_client_ap(ap)) {
    if (get_client_id_from_ap(ap) != _client_id) {
      DEBUG.assert(false, "alas, accepting on a remote client AP is not yet supported");
    } else {
      localAccept(get_apid_from_ap(ap), kappa);
    }
  } else {
    DEBUG.assert(false, "invalid access point ID in accept! " + JSON.stringify(ap));
  }
}


// Do a request on a local access point. localAPID: the key into the aps table.
function localRequest(localAPID, kappa) {
  // This should explicitly not happen -- all server-created APs residing on
  // this client should be serialised in state dumps provided in realpages
  // delivery / RPC returns
  DEBUG.assert(_aps[localAPID] != undefined, "Attempting to accept on an undefined AP!");
  _debug("Accept called on local AP " + localAPID);

  // If there's a requester, then pop the requester, create the other end of the channel, and
  // wake up the requester.
  var ap = _aps[localAPID];

  function makeAndBlock() {
      var new_ch = freshChannel();
      var flipped_chan = makeFlippedChan(new_ch)
      var our_ep = flipped_chan._sessEP1;
      ap.pending.unshift(new_ch);
      _chan_blocked[our_ep] = _current_pid;
      blockUntilLocalMatch(flipped_chan, kappa);
  }

  switch (ap.ap_state) {
    case BALANCED:
      makeAndBlock();
      ap.ap_state = REQUESTING;
      break;
    case REQUESTING :
      makeAndBlock();
      break;
    case ACCEPTING:
      DEBUG.assert(ap.pending.length > 0,
        "Requesting on an accepting endpoint with no pending requests!");
      _debug("Length before pop: " + ap.pending.length);
      var top = ap.pending.pop();
      _debug("Length after pop: " + ap.pending.length);
      if (ap.pending.length == 0) {
        _debug("Changing state to balanced");
        ap.ap_state = BALANCED;
      }

      // Unblock other end of the channel
      var other_ep = top._sessEP1;
      wakeupFromChan(other_ep);

      // Pass our end of channel (flipped version of pending) to the continuation
      kappa(makeFlippedChan(top));
      break;
   default:
     DEBUG.assert(false, "Invalid access point state! " + ap.ap_state);
  }
  _aps[localAPID] = ap;
}

function request(ap, kappa) {
  if (_is_valid_server_ap(ap)) {
    DEBUG.assert(false, "Requesting from remote server AP");
  } else if (_is_valid_client_ap(ap)) {
    if (get_client_id_from_ap(ap) != _client_id) {
      DEBUG.assert(false, "alas, requesting from a remote client AP is not yet supported");
    } else {
      localRequest(get_apid_from_ap(ap), kappa);
    }
  } else {
    DEBUG.assert(false, "invalid access point ID in request! " + JSON.stringify(ap));
  }
}


function deliverSessionMessage(epid, v) {
  DEBUG.assert(epid in _buffers,
    "Trying to deliver message to nonexistent buffer " + epid + "!");
  _buffers[epid].unshift(v);
  _wakeup(_chan_blocked[epid]);
  delete _chan_blocked[epid];
}

function _send(v, c) {
  // console.log("Giving " + v + " to channel " + c.channel + "-" + c.direction);
  var sendEP = c._sessEP1;
  if (sendEP in _buffers) {
    // If the send is in the local buffers table, we have hold of the
    // endpoint and can send locally.
    _buffers[sendEP].unshift(v);
    _wakeup(_chan_blocked[sendEP]);
    delete _chan_blocked[sendEP];
    return c;
  } else {
    DEBUG.assert(false, "Remote sending disabled until full distribution2 merge");
    return c;
  }
}

function receive(c, kappa) {
  // console.log("Grabbing from channel " + c.channel + "-" + c.direction);
  var recvEP = c._sessEP2;
  DEBUG.assert(recvEP in _buffers, "Trying to receive from nonexistent buffer!");
  if (_buffers[recvEP].length > 0) {
    var msg = _buffers[recvEP].pop();
    // console.log("Grabbed " + msg);
    return (kappa({1:msg, 2:c}));
  } else {
    var current_pid = _current_pid;
    _chan_blocked[recvEP] = current_pid;
    _block_proc(current_pid,
      function () {
        _current_pid = current_pid;
        receive(c, kappa);
      });
  }
}

// TODO: implement link
function link(c, d, kappa) {
  throw "link not implemented on the client yet"
}

// SCHEDULER

var _yieldCount = 0;
var _yieldGranularity = 60;
var _callCount = 0;

function _Continuation(v) { this.v = v }

var _theContinuation = new _Continuation(LINKS._removeCGIArgs);


// yield: give up control for another "thread" to work.
// if we're running in an event handler then don't yield (but
// do throw away the stack periodically instead).
function _yield(f) {
	++_yieldCount;
	if (_yieldCount == _yieldGranularity) {
		_yieldCount = 0;
		if (_handlingEvent) {
			_theContinuation.v = f; throw _theContinuation;
		} else {
			var current_pid = _current_pid;
			setZeroTimeout(function() { _current_pid = current_pid; return f()});
		}
	} else {
		return f();
	}
}

function _yieldCont(ks, arg) {

	var k = _lsHead(ks);
	var ks = _lsTail(ks);
	++_yieldCount;
	if (_yieldCount == _yieldGranularity) {
		_yieldCount = 0;
		if (_handlingEvent) {
			_theContinuation.v = function () { k(arg,ks) }; throw _theContinuation;
		} else {
			var current_pid = _current_pid;
			setZeroTimeout(function() { _current_pid = current_pid; k(arg,ks) });
		}
	} else {
		k(arg,ks);
	}
}

function _applyCont(ks, arg) {
  var k = _lsHead(ks);
  var ks = _lsTail(ks);

  k(arg, ks)
}

// var _topLevel =
//   _lsCons
//      (function (x, ks) {
//         var e = _lsHead(ks);
//         var ks = _lsTail(ks);
//         e(function (h, ks) {
//             var e = _lsHead(ks);
//             var ks = _lsTail(ks);
//             e(h, ks)
//           },
//           ks)},
//       _lsSingleton(function (f, ks) {alert("unhandled operation"); return 0;}));


// FFI
//
// want to find g such that:
//   CPS(g f a) = \k.CPS(a) (\x.k (f x))
// now:
//   CPS(g f a) =_def \k.CPS(a) (\x.g (\h.h k x) f)
// so we just need that:
//   g (\h.h k x) f = k (f x)
//
// setting g = \k.\f.k(\k.\x.k (f x)) solves the
// equation
//
// and LINKS.kify =_def \k.\x.k (f x)
// so let g =_def \k.\f.k (LINKS.kify(f))
//
// let callForeign = g
//
// callForeign allows us to call JS functions from within Links
// using the syntax: callForeign(f)(args)

// [DEACTIVATED]
//function callForeign(kappa) {
//  return function (f) {
//    return kappa (LINKS.kify(f));
//  };
//}

// [DEACTIVATED]
// like callForeign, except it takes
// two arguments: an object and a method
//function callForeignMethod(kappa) {
//  return function (obj, method) {
//    return kappa (LINKS.kifyMethod(obj, method));
//  };
//}

function _print(str) {
  alert(str);
  return 0;
}

var print = LINKS.kify(_print);

// // [DUBIOUS FUNCTIONS]
// //   Should elementByID and attribute be here?
// function elementById(id, kappa) {
//     var elem = document.getElementById(id);
//     if (elem != null) kappa({'_label':'Some', '_value':[elem]});
//     else kappa({_label:'None', '_value':({})});
// }

function _attribute(xml, attr) {
  // FIXME: we need to straighten out the XML/XMLitem distinction.
  //  if (xml.length == 0 ) { return ({_label:'None', '_value':({})});}
  //   obj = xml[0];
  obj = xml;
  if (obj == undefined) {
     return ({_label:'None', '_value':({})});
  }

  //  Take note!!!
  if (attr == 'class') attr = 'className';

  var val = obj[attr];

  if (val == undefined) return({_label:'None', '_value':({})});
  else return({'_label':'Some', '_value':val});
}
var attribute = LINKS.kify(attribute);

function _is_integer(s) {
  return s.match(/^[0-9]+$/) != null;
}
is_integer = LINKS.kify(_is_integer);

function _objectType(obj) {
  obj = obj[0];
  return(typeof(obj) == 'object' ? obj.constructor : typeof(obj))
}

var objectType = LINKS.kify(_objectType);

// childNodes
//   This is badly named
//    - what is its intended semantics?
//    - what should it be called?
//    - should it even be here?
//
// [BUG]: This expects a DomNode, while the server version expects Xml.
function _childNodes(elem) {
  DEBUG.assert(false, "childNodes is not implemented properly");
  var result = [];
  for (var i=0; i<elem[0].childNodes.length; i++) {
    result.push(elem[0].childNodes[i].cloneNode(true));
  }
  return(result);
}

function childNodes(elem, kappa) {
  kappa(_childNodes(elem));
}

function _textContent (node) {
  try { return (node.innerHTML) }
  catch (e) { return ("") }
}

function textContent (node, kappa) {
  kappa(_textContent(node));
}

function _reifyK() {
  LINKS.unimpl("reifyK");
}

function sleep(duration, kappa) {
  var current_pid = _current_pid;
  setTimeout(function() { _current_pid = current_pid; kappa({}); }, duration);
}

// include a js file
function _include(script_filename) {
    var html_doc = document.getElementsByTagName('head').item(0);
    var js = document.createElement('script');
    js.setAttribute('language', 'javascript');
    js.setAttribute('type', 'text/javascript');
    js.setAttribute('src', script_filename);
    html_doc.appendChild(js);
    return false;
}
// should do something more sensible for including extra javascript
// code (add a setting in js.ml, say)
//_include("extras.js")


function _chartest(r) {
    return function (c) {return r.test(c._c);};
}

var _isAlpha = _chartest(/[a-zA-Z]/);
var _isAlnum = _chartest(/[a-zA-Z0-9]/);
var _isLower = _chartest(/[a-z]/);
var _isUpper = _chartest(/[A-Z]/);
var _isDigit = _chartest(/[0-9]/);
var _isXDigit= _chartest(/[0-9a-fA-F]/);
var _isBlank = _chartest(/[ \t]/);

var isAlpha = LINKS.kify(_isAlpha);
var isAlnum = LINKS.kify(_isAlnum);
var isLower = LINKS.kify(_isLower);
var isUpper = LINKS.kify(_isUpper);
var isDigit = LINKS.kify(_isDigit);
var isXDigit= LINKS.kify(_isXDigit);
var isBlank = LINKS.kify(_isBlank);

function _chr(c) {{_c:String.fromCharCode(c)}};
var chr = LINKS.kify(_chr);
function _ord(c) { return c._c.charCodeAt(0); }
var ord = LINKS.kify(_ord);

function _toUpper(c) {
  var c = c._c;
  DEBUG.assert(c.length == 1, "_toUpper only operates on single characters");
  return {_c:c.toUpperCase()};
}

function _toLower(c) {
  var c = c._c;
  DEBUG.assert(c.length == 1, "_toLower only operates on single characters");
  return {_c:c.toLowerCase()};
}

var toUpper = LINKS.kify(_toUpper);
var toLower = LINKS.kify(_toLower);

var _sqrt = Math.sqrt; var sqrt = LINKS.kify(_sqrt);
var _floor = Math.floor; var floor = LINKS.kify(_floor);
var _ceiling = Math.ceil; var ceiling = LINKS.kify(_ceiling);
var _tan = Math.tan; var tan = LINKS.kify(_tan);
var _sin = Math.sin; var sin = LINKS.kify(_sin);
var _cos = Math.cos; var cos = LINKS.kify(_cos);
var _log = Math.log; var log = LINKS.kify(_log);

function _makeCgiEnvironment() {
  var env = [];

  var i = 0;
  for(name in cgiEnv) {
    env[i] = {'1':name, '2':cgiEnv[name]};
    ++i;
  }

  cgiEnv = env;
}

function _environment() {
  return cgiEnv;
}
var environment = LINKS.kify(_environment);

function _redirect(url) {
  window.location = url;
}
var redirect = LINKS.kify(_redirect);

var QUIRKS = function () {
 return {
// BEGIN code from quirksmode.org
   createCookie : function(name,value,days) {
     if (days) {
       var date = new Date(); // makes garbage
       date.setTime(date.getTime()+(days*24*60*60*1000));
       var expires = "; expires="+date.toGMTString();
     } else var expires = "";
     document.cookie = name+"="+value+expires+"; path=/";
   },

    readCookie : function(name) {
      var nameEQ = name + "=";
      var ca = document.cookie.split(';');
      for(var i=0;i < ca.length;i++) {
        var c = ca[i];
        while (c.charAt(0)==' ') c = c.substring(1,c.length);
        if (c.indexOf(nameEQ) == 0) return c.substring(nameEQ.length,c.length);
     }
     return null;
   },

    eraseCookie : function (name) {
      createCookie(name,"",-1);
    }
// END code from quirksmode.org
  }
} ();

function _setCookie(cookieName, value) {
  QUIRKS.createCookie(cookieName,
                      value,
                      10000);
  return {};
}
var setCookie = LINKS.kify(_setCookie);

function _getCookie(cookieName) {
  return QUIRKS.readCookie(cookieName);
}
var getCookie = LINKS.kify(_getCookie);

function _random() {return Math.random();}
var random = LINKS.kify(_random);

//
//
// LINKS GAME LIBRARY
//
//

function _jsSetInterval(fn, interval) {
	window.setInterval(function () { fn(_idy) }, interval);
	return;
}
function jsSetInterval(fn, interval, kappa) {
    _jsSetInterval(fn, interval);
    kappa({});
}

// NOTE: requestAnimationFrame can also take a callback that has one argument
function _jsRequestAnimationFrame(fn) {
	window.requestAnimationFrame(function () { fn(_idy) });// || window.webkitRequestAnimationFrame(function () { fn(_idy) });
	return;
}
function jsRequestAnimationFrame(fn, kappa) {
    _jsRequestAnimationFrame(fn);
    kappa({});
}

function _jsSave(ctx) {
	ctx.save();
	return;
}
function jsSave(ctx, kappa) {
    _jsSave(ctx);
    kappa({});
}

function _jsRestore(ctx) {
	ctx.restore();
	return;
}
function jsRestore(ctx, kappa) {
    _jsRestore(ctx);
    kappa({});
}

function _jsSetOnKeyDown(node, fn) {
	// note: node has to exist in the document, otherwise we get a JavaScript error
	node.addEventListener('keydown', function(e) { fn(e, _idy) }, true);
	return;
}
function jsSetOnKeyDown(node, fn, kappa) {
    _jsSetOnKeyDown(node, fn);
    kappa({});
}

function _jsSetOnEvent(node, event, fn, capture) {
	node.addEventListener(event, function(e) { fn(e, _idy) }, capture);
	return;
}
function jsSetOnEvent(node, event, fn, capture, kappa) {
    _jsSetOnEvent(node, event, fn, capture);
    kappa({});
}

function _jsSetOnLoad(fn) {
	window.addEventListener('load', function(e) { fn(e, _idy) }, false);
	return;
}
function jsSetOnLoad(fn, kappa) {
    _jsSetOnEvent(fn);
    kappa({});
}

var globalObjects = {};

function _jsSaveGlobalObject(name, obj) {
	globalObjects[name] = obj;
	return;
}
function jsSaveGlobalObject(name, obj, kappa) {
    _jsSaveGlobalObject(name, obj);
    kappa({});
}

function _jsLoadGlobalObject(name) {
	return globalObjects[name];
}
function jsLoadGlobalObject(name) {
    _jsSaveGlobalObject(name);
    kappa({});
}

function _jsGetContext2D(node) {
	return node.getContext('2d');
}
function jsGetContext2D(node, kappa) {
	_jsGetContext2D(node);
	kappa({});
}

function _jsFillText(ctx, text, x, y) {
	ctx.fillText(text, x, y);
}
function jsFillText(ctx, text, x, y, kappa) {
	_jsFillText(ctx, text, x, y);
	kappa({});
}

function _jsCanvasFont(ctx, font) {
	ctx.font = font;
}
function jsCanvasFont(ctx, font, kappa) {
	_jsCanvasFont(ctx, font);
	kappa({});
}

function _jsDrawImage(ctx, node, x, y) {
	ctx.drawImage(node, x, y);
}
function jsDrawImage(ctx, node, x, y, kappa) {
	_jsDrawImage(ctx, node, x, y);
	kappa({});
}

function _jsFillRect(ctx, x, y, width, height) {
	ctx.fillRect(x, y, width, height);
}
function jsFillRect(ctx, x, y, width, height, kappa) {
	_jsFillRect(ctx, x, y, width, height);
	kappa({});
}

function _jsFillCircle(ctx, x, y, radius) {
	ctx.beginPath();
	ctx.arc(x, y, radius, 0, 2 * Math.PI, true);
	ctx.fill();
	ctx.closePath();
}
function jsFillCircle(ctx, x, y, radius, kappa) {
	_jsFillCircle(ctx, x, y, radius);
	kappa({});
}

function _jsFill(ctx) {
	ctx.fill();
}
var jsFill = _jsFill;

function _jsBeginPath(ctx) {
    ctx.beginPath();
}
function jsBeginPath(ctx, kappa) {
	_jsBeginPath(ctx);
	kappa({});
}

function _jsClosePath(ctx) {
	ctx.closePath();
}
var jsClosePath = _jsClosePath;

function _jsArc(ctx, x, y, radius, startAngle, endAngle, clockwise) {
	ctx.arc(x, y, radius, startAngle, endAngle, clockwise);
}
var jsArc = _jsArc;

function _jsStrokeStyle(ctx, style) {
    ctx.strokeStyle = style;
}
function jsStrokeStyle(ctx, style, kappa) {
	_jsStrokeStyle(ctx, style);
	kappa({});
}

function _jsStroke(ctx) {
    ctx.stroke();
}
function jsStroke(ctx, kappa) {
	_jsStroke(ctx);
	kappa({});
}

function _jsMoveTo(ctx, x, y) {
    ctx.moveTo(x, y);
}
function jsMoveTo(ctx, x, y, kappa) {
	_jsMoveTo(ctx, x, y);
	kappa({});
}

function _jsLineTo(ctx, x, y) {
    ctx.lineTo(x, y);
}
function jsLineTo(ctx, x, y, kappa) {
	_jsLineTo(ctx, x, y);
	kappa({});
}

function _jsLineWidth(ctx, width) {
	ctx.lineWidth = width;
}
var jsLineWidth = _jsLineWidth;

function _jsScale(ctx, x, y) {
    ctx.scale(x, y);
}
function jsScale(ctx, x, y, kappa) {
	_jsScale(ctx, x, y);
	kappa({});
}

function _jsTranslate(ctx, x, y) {
    ctx.translate(x, y);
}
function jsTranslate(ctx, x, y, kappa) {
	_jsTranslate(ctx, x, y);
	kappa({});
}

function _jsSetFillColor(ctx, color) {
	ctx.fillStyle = color;
}
function jsSetFillColor(ctx, color, kappa) {
	_jsSetFillColor(ctx, color);
	kappa({});
}

function _jsClearRect(ctx, x, y, width, height) {
	ctx.clearRect(x, y, width, height);
}
function jsClearRect(ctx, x, y, width, height, kappa) {
	_jsClearRect(ctx, x, y, width, height);
	kappa({});
}

function _jsCanvasWidth(ctx) {
	return ctx.canvas.width;
}
var jsCanvasWidth = _jsCanvasWidth;

function _jsCanvasHeight(ctx) {
	return ctx.canvas.height;
}
var jsCanvasHeight = _jsCanvasHeight;

function _debugGetStats(what) {
	if (what == "yieldGranularity")
		return _yieldGranularity;
	else if (what == "yieldCount")
		return _yieldCount;
	else if (what == "yieldContCalls")
		return _yieldContCalls;
	else if (what == "yieldCalls")
		return _yieldCalls;
	else if (what == "callingTimeout")
		return _callingTimeout;
	else return undefined;
}
var debugGetStats = _debugGetStats;

function _jsSaveCanvas(canvas, node, mime) {
	var imageData = canvas.toDataURL(mime);//.replace("image/png", "image/octet-stream");;
	node.href = imageData; // window.location.
}
var jsSaveCanvas = _jsSaveCanvas;

function _debugChromiumGC() {
	if (window.gc) window.gc()
	else {
		var msg = "Error. In order to use debugChromiumGC() invoke chromium like this: chromium --js-flags='--expose_gc'. Application terminated.";
        alert(msg);
		throw new Error(msg);
	}
}
var debugChromiumGC = _debugChromiumGC;


//
// EQUALITY
//

// "if you could create String Objects like new String("test"), re-use
// those and use those in the comparisons, that would be even faster,
// because the JS engine would only need to do a pointer-comparison"
function _stringEq(l, r) {
	return l === r;
}
var stringEq = _stringEq;

function _intEq(l, r) {
	return l === r;
}
var intEq = _intEq;

function _floatEq(l, r) {
	return l === r;
}
var floatEq = _floatEq;

function _floatNotEq(l, r) {
	return l !== r;
}
var floatNotEq = _floatNotEq;

function _objectEq(l, r) {
	return l._label === r._label && (l._value === r._value || (l._value === {} && r._value === {}));
}
var objectEq = _objectEq;<|MERGE_RESOLUTION|>--- conflicted
+++ resolved
@@ -500,53 +500,29 @@
   // continuation which the server asked client to invoke it with.
   var _remoteContinue = function (_kappa, _continuation, _mailbox,
                                   _synch) {
-<<<<<<< HEAD
-    return _makeCont(function (_res) {
-    _debug("Continuing at server with value \"" + _res + "\" and continuation " +
-           _continuation);
-    var _request = AJAX.newRequest();
-    var _rootURL = _removeCGIArgs(location.href);
-    _request.open('POST', _rootURL, !_synch);
-    if (!_synch)
-      _request.onreadystatechange = _remoteCallHandler(_kappa, _request, _synch);
-    _request.setRequestHeader('Content-Type',
-                              'application/x-www-form-urlencoded');
-
-    _request.pid = _current_pid;
-
-    var _resultJSON = LINKS.stringify(_res);
-    var _mailboxJSON = LINKS.stringify(_mailbox);
-    _request.send("__continuation=" + _continuation +
-                  "&__result=" + LINKS.base64encode(_resultJSON));
-    if (_synch) {
-      _remoteCallHandler(_kappa, _request, _synch)();
-    }
-    })
-=======
-    return function (_res) {
-      _debug("Continuing at server with value \"" + _res + "\" and continuation " +
-             _continuation);
-      var _request = AJAX.newRequest();
-      var _rootURL = _removeCGIArgs(location.href);
-      _request.open('POST', _rootURL, !_synch);
-      if (!_synch)
-        _request.onreadystatechange = _remoteCallHandler(_kappa, _request, _synch);
-      _request.setRequestHeader('Content-Type',
-                                'application/x-www-form-urlencoded');
-
-      _request.pid = _current_pid;
-
-      var _resultJSON = LINKS.stringify(_res);
-      var _mailboxJSON = LINKS.stringify(_mailbox);
-      _request.send("__continuation=" + _continuation +
-                    "&__result=" + LINKS.base64encode(_resultJSON) +
-                    "&__client_id=" + LINKS.base64encode(_client_id)
-                   );
-      if (_synch) {
-        _remoteCallHandler(_kappa, _request, _synch)();
-      }
-    }
->>>>>>> f4167a36
+      return _makeCont(function (_res) {
+          _debug("Continuing at server with value \"" + _res + "\" and continuation " +
+                 _continuation);
+          var _request = AJAX.newRequest();
+          var _rootURL = _removeCGIArgs(location.href);
+          _request.open('POST', _rootURL, !_synch);
+          if (!_synch)
+              _request.onreadystatechange = _remoteCallHandler(_kappa, _request, _synch);
+          _request.setRequestHeader('Content-Type',
+                                    'application/x-www-form-urlencoded');
+          
+          _request.pid = _current_pid;
+          
+          var _resultJSON = LINKS.stringify(_res);
+          var _mailboxJSON = LINKS.stringify(_mailbox);
+          _request.send("__continuation=" + _continuation +
+                        "&__result=" + LINKS.base64encode(_resultJSON) +
+                        "&__client_id=" + LINKS.base64encode(_client_id)
+                       );
+          if (_synch) {
+              _remoteCallHandler(_kappa, _request, _synch)();
+          }
+      })
   }
 
   // resolve the JSON state for a top-level client program
@@ -2370,30 +2346,10 @@
         _lsSingleton(function (f, ks) {alert("unhandled operation")}));
 
   setZeroTimeout(function () {
-<<<<<<< HEAD
-                   _debug("launched process #" + childPid);
-                   _current_pid = childPid;
-                   f(ks)
-                 });
-
-
-               // f(function () { delete _mailboxes[childPid] })});
-  return childPid;
-}
-
-// update mapping from server pids to client pids
-function _registerMobilePid(state, serverPid, clientPid) {
-  state.mobilePids[serverPid] = clientPid;
-}
-
-function _lookupMobilePid(state, serverPid) {
-  return state.mobilePids[serverPid];
-=======
-               _debug("launched process #" + childPid);
-               _current_pid = childPid;
-               f(function () { delete _mailboxes[childPid] })});
+      _debug("launched process #" + childPid);
+      _current_pid = childPid;
+      f(function () { delete _mailboxes[childPid] })});
   return { _clientPid : childPid, _clientId : _client_id }
->>>>>>> f4167a36
 }
 
 function _registerMobileKey(state, serverKey) {
@@ -2583,13 +2539,8 @@
              "Process " + _current_pid + " seems not to have been created.")
   if ( _mailboxes[_current_pid].length > 0) {
     msg = _mailboxes[_current_pid].pop();
-<<<<<<< HEAD
-    //_debug("received message '"+ msg._label +"'");
-    _applyCont(kappa, msg);
-=======
-    _debug("received message '"+ msg._label +"'");
-    kappa(msg);
->>>>>>> f4167a36
+      _debug("received message '"+ msg._label +"'");
+      _applyCont(kappa, msg);
   } else {
     var current_pid = _current_pid;
     _block_proc(current_pid,
