var results_per_page = 10;

fun find(n,c) {
 var db = database "dictionary";
 var wordlist = table "wordlist" with (
  word: String,
  meaning: String
 ) from db;

# take(results_per_page,
#  drop(results_per_page * (n-1),
#   for (var r <-- wordlist)
#    where (r.word ~ /^{c}.*/)
#    orderby (r.word)
#    [r]
#  )
# )

 var limit = results_per_page;
 var offset = results_per_page * (n-1);

 query [limit,offset] {
   for (var r <-- wordlist)
    where (r.word ~ /^{c}.*/)
    orderby ((1=r.word))
     [r]
 }

}

fun showPage(n, c) {
 var title = stringToXml("Results: page "++ intToString(n));

 page
  <html>
   <head><title>{title}</title></head>
   <body>
    <h1>{title}</h1>
    <dl>
     {for (var result <- find(n, c))
     <#><dt><b>{stringToXml(result.word)}</b></dt><dd>{stringToXml(result.meaning)}</dd></#>}
    </dl>
    {if (n <> 1) <a l:href="{showPage(n-1,c)}">previous</a> else <span/>}
    <a l:href="{showPage(n+1,c)}">next</a>
   </body>
  </html>
}

page
 <html>
  <head><title>Dictionary browser</title></head>
  <body>
<<<<<<< HEAD
   <h1>{title}</h1>
   <dl>
    {for (var result <- query(n, c))
    <#><dt><b>{stringToXml(result.word)}</b></dt><dd>{stringToXml(result.meaning)}</dd></#>}
   </dl>
   {if (n <> 1) <a l:href="{page(n-1,c)}">previous</a> else <span/>}
   <a l:href="{page(n+1,c)}">next</a>
=======
   <h1>Dictionary browser</h1>
    <ul>
     {for (var c <- "abcdefghijklmnopqrstuvwxyz")
     <li><a l:href="{showPage(1, [c])}">Words beginning with {stringToXml([c])}</a></li>}
    </ul>
>>>>>>> d74ef77b
  </body>
 </html><|MERGE_RESOLUTION|>--- conflicted
+++ resolved
@@ -50,20 +50,10 @@
  <html>
   <head><title>Dictionary browser</title></head>
   <body>
-<<<<<<< HEAD
-   <h1>{title}</h1>
-   <dl>
-    {for (var result <- query(n, c))
-    <#><dt><b>{stringToXml(result.word)}</b></dt><dd>{stringToXml(result.meaning)}</dd></#>}
-   </dl>
-   {if (n <> 1) <a l:href="{page(n-1,c)}">previous</a> else <span/>}
-   <a l:href="{page(n+1,c)}">next</a>
-=======
    <h1>Dictionary browser</h1>
     <ul>
      {for (var c <- "abcdefghijklmnopqrstuvwxyz")
      <li><a l:href="{showPage(1, [c])}">Words beginning with {stringToXml([c])}</a></li>}
     </ul>
->>>>>>> d74ef77b
   </body>
  </html>