fun remove(item, items) {
  switch (items) {
     case []    -> []
     case x::xs -> if (item == x) xs
                   else x::remove(item, xs)
  }
}


fun todo(items) client {
<<<<<<< HEAD
<html>
 <body>
  <form l:onsubmit="{replaceDocument(todo(item::items))}" method="POST">
    <input l:name="item"/>
    <button type="submit">Add item</button>
  </form>
  <table>
   {for (var item <- items)
     <tr><td>{stringToXml(item)}</td>
         <td><form l:onsubmit="{replaceDocument(todo(remove(item,items)))}" method="POST">
              <button type="submit">Done</button>
             </form>
         </td>
     </tr>}
   </table>
  </body>
</html>
  
=======
   <html>
    <body>
     <form l:onsubmit="{replaceDocument(todo(item::items))}">
       <input l:name="item"/>
       <button type="submit">Add item</button>
     </form>
     <table>
      {for (var item <- items)
        <tr><td>{stringToXml(item)}</td>
            <td><form l:onsubmit="{replaceDocument(todo(remove(item,items)))}">
                 <button type="submit">Completed</button>
                </form>
            </td>
        </tr>}
      </table>
     </body>
   </html>
>>>>>>> d74ef77b
}

page
 <#>{todo(["add items to todo list"])}</#><|MERGE_RESOLUTION|>--- conflicted
+++ resolved
@@ -8,26 +8,6 @@
 
 
 fun todo(items) client {
-<<<<<<< HEAD
-<html>
- <body>
-  <form l:onsubmit="{replaceDocument(todo(item::items))}" method="POST">
-    <input l:name="item"/>
-    <button type="submit">Add item</button>
-  </form>
-  <table>
-   {for (var item <- items)
-     <tr><td>{stringToXml(item)}</td>
-         <td><form l:onsubmit="{replaceDocument(todo(remove(item,items)))}" method="POST">
-              <button type="submit">Done</button>
-             </form>
-         </td>
-     </tr>}
-   </table>
-  </body>
-</html>
-  
-=======
    <html>
     <body>
      <form l:onsubmit="{replaceDocument(todo(item::items))}">
@@ -45,7 +25,6 @@
       </table>
      </body>
    </html>
->>>>>>> d74ef77b
 }
 
 page
