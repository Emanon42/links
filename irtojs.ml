--- conflicted
+++ resolved
@@ -1026,16 +1026,6 @@
   let tenv = Var.varify_env (nenv, tyenv.Types.var_env) in
     (nenv, venv, tenv)
 
-<<<<<<< HEAD
-let generate_program_page ?(cgi_env=[]) ?(onload = "") (closures, nenv, tyenv) program =
-  let nenv, venv, tenv = initialise_envs (nenv, tyenv) in
-  let program = FixPickles.program (closures, nenv, venv, tenv) program in
-  let _, code = generate_program venv program in
-  let code = wrap_with_server_stubs code in
-    (make_boiler_page
-       ~cgi_env:cgi_env
-       ~body:(show code)
-=======
 let generate_program_page ?(cgi_env=[]) ?(onload = "") (closures, nenv, tyenv) program  =
   let printed_code = Loader.wpcache "irtojs" (fun () -> 
     let nenv, venv, tenv = initialise_envs (nenv, tyenv) in
@@ -1047,7 +1037,6 @@
   (make_boiler_page
      ~cgi_env:cgi_env
      ~body:printed_code
->>>>>>> bdb0345a
 (*       ~head:(String.concat "\n" (generate_inclusions defs))*)
      [])
     
