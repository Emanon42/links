--- conflicted
+++ resolved
@@ -119,22 +119,14 @@
     default exc
 
 (* Display fatal used to default to exiting.
-<<<<<<< HEAD
- * Now, we only exit if Links is not running in interactive mode. *)
-=======
  * Now, we exit only if Links is not running in interactive mode. *)
->>>>>>> f52ff433
 let display_fatal ?(stream=stderr) f a =
   display ~default:(fun e ->
 		    if Settings.get_value Basicsettings.interacting then
 		      raise e
 		    else
 		      exit 1
-<<<<<<< HEAD
-		   ) ~stream:stream (lazy (f a)) 
-=======
 		   ) ~stream:stream (lazy (f a))
->>>>>>> f52ff433
 
 let display_fatal_l ?(stream=stderr) e =
   display ~default:(fun _ -> exit 1) ~stream:stream e