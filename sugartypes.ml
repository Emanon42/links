--- conflicted
+++ resolved
@@ -202,12 +202,8 @@
 | `Constant         of constant
 | `Var              of name
 | `FunLit           of ((Types.datatype * Types.row) list) option * declared_linearity * funlit * location
-<<<<<<< HEAD
 | `HandlerLit       of handler_spec * handlerlit 
-| `Spawn            of spawn_kind * phrase * Types.row option
-=======
 | `Spawn            of spawn_kind * location * phrase * Types.row option
->>>>>>> 2440904b
 | `Query            of (phrase * phrase) option * phrase * Types.datatype option
 | `RangeLit         of (phrase * phrase)
 | `ListLit          of phrase list * Types.datatype option
