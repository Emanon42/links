--- conflicted
+++ resolved
@@ -210,12 +210,7 @@
       function
       | `Constant c -> let (o, c, t) = o#constant c in (o, (`Constant c), t)
       | `Var var -> (o, `Var var, o#lookup_type var)
-<<<<<<< HEAD
-      | `FunLit (Some argss, lin, lam) as phrase ->
-	 (*let () = prerr_endline ("Expression: " ^ Show_phrasenode.show phrase) in*)
-=======
       | `FunLit (Some argss, lin, lam, location) ->
->>>>>>> d66ce1ff
           let inner_e = snd (try last argss with Invalid_argument s -> raise (Invalid_argument ("@" ^ s))) in
           let (o, lam, rt) = o#funlit inner_e lam in
           let (o, t) =
@@ -227,16 +222,12 @@
               argss
               (o, rt)
           in
-<<<<<<< HEAD
-          (o, `FunLit (Some argss, lin, lam), t)
+            (o, `FunLit (Some argss, lin, lam, location), t)
       | `HandlerLit (Some (effects, return_type, ht), spec, hnlit) ->
 	 (*let () = print_endline ("TransformSugar: " ^ (Types.string_of_datatype ht)) in*)
 	 let (o, hnlit, ht) = o#handlerlit ht hnlit in
 	 let (o, effects) = o#row effects in
          (o, `HandlerLit (Some (effects, return_type, ht), spec, hnlit), ht)
-=======
-            (o, `FunLit (Some argss, lin, lam, location), t)
->>>>>>> d66ce1ff
       | `Spawn (`Wait, body, Some inner_effects) ->
           (* bring the inner effects into scope, then restore the
              environments afterwards *)
