--- conflicted
+++ resolved
@@ -916,16 +916,9 @@
      (p2 (fun table rows -> 
             match table, rows with
               | `Table _, `List [] -> `Record []
-<<<<<<< HEAD
               | `Table ((db, params), table_name, _, _), _ ->
-                  let field_names = row_columns rows
-                  and vss = row_values db rows
-                  in
-=======
-              | `Table ((db, params), table_name, _), _ ->
                   let field_names = row_columns rows in
                   let vss = row_values db rows in
->>>>>>> 63387de7
                     prerr_endline("RUNNING INSERT QUERY:\n" ^ (db#make_insert_query(table_name, field_names, vss)));
                     (Database.execute_insert (table_name, field_names, vss) db)
               | _ -> failwith "Internal error: insert row into non-database")),
@@ -946,22 +939,13 @@
   (`Server 
      (p3 (fun table rows returning -> 
             match table, rows, returning with
-<<<<<<< HEAD
-              | `Table _, `List [], _ -> `Record []
-              | `Table ((db, params), table_name, _, _), _, _ ->
-                  let field_names = row_columns rows
-                  and vss = row_values db rows
-                  and returning = unbox_string returning
-                  in
-=======
               | `Table _, `List [], _ ->
                   failwith "InsertReturning: undefined for empty list of rows"
-              | `Table ((db, params), table_name, _), _, _ ->
+              | `Table ((db, params), table_name, _, _), _, _ ->
                   let field_names = row_columns rows in
                   let vss = row_values db rows in
                     
                   let returning = unbox_string returning in
->>>>>>> 63387de7
                     prerr_endline("RUNNING INSERT ... RETURNING QUERY:\n" ^
                                     String.concat "\n"
                                     (db#make_insert_returning_query(table_name, field_names, vss, returning)));
