(* Side-effect-free JSON operations. *)
open ProcessTypes
open Utility

(* Setting *)
let show_json = Settings.add_bool("show_json", false, `User)

(* Type synonyms *)
type handler_id = int

(* Types *)
type json_string = string

let parse_json str =
  Jsonparse.parse_json Jsonlex.jsonlex (Lexing.from_string str)

let parse_json_b64 str = parse_json(Utility.base64decode str)


(* Helper functions for jsonization *)
(*
  SL:
    Having implemented jsonisation of database values, I'm now
    unsure if this is what we really want. From a security point
    of view it certainly isn't a very good idea to pass this kind of
    information to the client.
*)
let json_of_db (db, params) =
  let driver = db#driver_name() in
  let (name, args) = Value.parse_db_string params in
    "{_db:{driver:\"" ^ driver ^ "\",name:\"" ^ name ^ "\", args:\"" ^ args ^ "\"}}"

(*
WARNING:
  May need to be careful about free type variables / aliases in row
*)
let json_of_table ((db, params), name, keys, row) =
  let json_of_key k = "[" ^ (mapstrcat ", " (fun x -> x) k) ^ "]" in
  let json_of_keylist ks = "[" ^ (mapstrcat ", " json_of_key ks) ^ "]" in
    "{_table:{db:'" ^ json_of_db (db, params) ^ "',name:\"" ^ name ^
      "\",row:\"" ^ Types.string_of_datatype (`Record row) ^
      "\",keys:\"" ^ json_of_keylist keys ^ "\"}}"

let js_dq_escape_string str =
  (* escape for placement in double-quoted string *)
  Str.global_replace (Str.regexp_string "\"") "\\\""
    (Str.global_replace (Str.regexp_string "\n") "\\n"
       (Str.global_replace (Str.regexp_string "\\") "\\\\"
          str))

(** Escape the argument for inclusion in a double-quoted string. *)
let js_dq_escape_char =
  function
    '"' -> "\\\""
  | '\\' -> "\\\\"
  | ch -> String.make 1 ch

let jsonize_location : Ir.location -> string = function
  | `Client  -> "client"
  | `Server  -> "server"
  | `Native  -> "native"
  | `Unknown -> "unknown"

<<<<<<< HEAD
(* Presumably we need only send an event handler to the client if it
   occurs in a value being sent to the client.

   On the other hand, we might expect to send all newly spawned client
   processes to the client whenever we visit the client.

   Similarly, we might transmit all client messages to the client
   whenever we visit the client.
*)

(** collect all of the pids and event handlers that occur in a value *)
module PidsAndEventHandlers =
struct
  type t = IntSet.t * IntSet.t

  let add_pid : int -> t -> t =
    fun pid (ps, es) -> IntSet.add pid ps, es
  let add_event_handler : int -> t -> t =
    fun event_handler (ps, es) -> ps, IntSet.add event_handler es

  let rec value : t -> Value.t -> t = fun env -> function
    | `PrimitiveFunction _
    | `DeepContinuation _ | `ShallowContinuation _ 
    | `Continuation _ -> assert false
    | `FunctionPtr (_f, None) -> env
    | `FunctionPtr (_f, Some fvs) -> value env fvs
    | `ClientFunction _ -> env
    | #Value.primitive_value as v -> primitive env v
    | `Variant (_label, v) -> value env v
    | `Record [] -> env
    | `Record ((_, v)::fs) -> value (value env v) (`Record fs)
    | `List vs -> values env vs
    | `Pid (pid, `Client) -> add_pid pid env
    | `Pid (_pid, _) -> assert false
    | `Socket _ -> assert false

  and values : t -> Value.t list -> t = fun env -> function
    | []      -> env
    | (v::vs) -> values (value env v) vs

  and primitive : t -> Value.primitive_value -> t = fun env -> function
    | `XML x -> xml env x
    | _ -> env

  and xml : t -> Value.xmlitem -> t = fun env -> function
    | Value.Text _ -> env
    | Value.Node (_tag, xs) ->
      xmls env xs
    | Value.Attr (label, v) ->
      if label = "key" then
        add_event_handler (int_of_string v) env
      else
        env

  and xmls : t -> Value.xmlitem list -> t = fun env -> function
    | []      -> env
    | (x::xs) -> xmls (xml env x) xs
end

(* sets of client processes and event handlers that need to be serialized *)
type json_state = {processes: IntSet.t; handlers: IntSet.t}
let empty_state = {processes = IntSet.empty; handlers = IntSet.empty}
let add_pid : int -> json_state -> json_state =
  fun pid state -> {state with processes = IntSet.add pid state.processes}
let pid_state : int -> json_state =
  fun pid -> add_pid pid empty_state
let add_event_handler : int -> json_state -> json_state =
  fun h state -> {state with handlers = IntSet.add h state.handlers}
let merge_states s1 s2 = {processes = IntSet.union s1.processes s2.processes;
                          handlers =  IntSet.union s1.handlers s2.handlers}
let diff_state s1 s2 = {processes = IntSet.diff s1.processes s2.processes;
                        handlers = IntSet.diff s1.handlers s2.handlers}


type auxiliary = [`Process of int | `Handler of int]
let auxiliaries_of_state : json_state -> auxiliary list =
  fun state -> List.map (fun i -> `Handler i) (IntSet.elements state.handlers)
             @ List.map (fun i -> `Process i) (IntSet.elements state.processes)

let rec jsonize_value : Value.t -> string * json_state =
=======
let rec jsonize_value : Value.t -> json_string =
>>>>>>> f4167a36
  function
  | `PrimitiveFunction _
  | `DeepContinuation _ | `ShallowContinuation _
  | `Continuation _
  | `Socket _
      as r ->
      failwith ("Can't jsonize " ^ Value.string_of_value r);
  | `FunctionPtr (f, fvs) ->
    let (_, _, _, location) = Tables.find Tables.fun_defs f in
    let location = jsonize_location location in
    let env_string =
      match fvs with
      | None     -> ""
      | Some fvs ->
        let s = jsonize_value fvs in
        ", \"environment\":" ^ s in
    "{\"func\":\"" ^ Js.var_name_var f ^ "\"," ^
    " \"location\":\"" ^ location ^ "\"" ^ env_string ^ "}"
  | `ClientFunction name -> "{\"func\":\"" ^ name ^ "\"}"
  | #Value.primitive_value as p -> jsonize_primitive p
  | `Variant (label, value) ->
    let s = jsonize_value value in
    "{\"_label\":\"" ^ label ^ "\",\"_value\":" ^ s ^ "}"
  | `Record fields ->
    let ls, vs = List.split fields in
    let ss = jsonize_values vs in
      "{" ^
        mapstrcat "," (fun (kj, s) -> "\"" ^ kj ^ "\":" ^ s) (List.combine ls ss)
      ^ "}"
  | `List [] -> "[]"
  | `List (elems) ->
    let ss = jsonize_values elems in
      "[" ^ String.concat "," ss ^ "]"
  | `AccessPointID (`ClientAccessPoint (cid, apid)) ->
      "{\"_clientAPID\": " ^ (AccessPointID.to_json apid) ^
      ", \"_clientId\":" ^ (ClientID.to_json cid) ^  "}"
  | `AccessPointID (`ServerAccessPoint (apid)) ->
      "{\"_serverAPID\": " ^ (AccessPointID.to_json apid) ^ "}"
  | `Pid (`ClientPid (client_id, process_id)) ->
      "{\"_clientPid\":" ^ (ProcessID.to_json process_id) ^
      ", \"_clientId\":" ^ (ClientID.to_json client_id) ^ "}"
  | `Pid (`ServerPid (process_id)) ->
      "{\"_serverPid\":" ^ (ProcessID.to_json process_id) ^ "}"
  | `SessionChannel (ep1, ep2) ->
      "{\"_sessEP1\":" ^ ChannelID.to_json ep1 ^
      ",\"_sessEP2\":" ^ ChannelID.to_json ep2 ^ "}"
  | `SpawnLocation (`ClientSpawnLoc client_id) ->
      "{\"_clientSpawnLoc\":" ^ (ClientID.to_json client_id) ^ "}"
  | `SpawnLocation (`ServerSpawnLoc) ->
      "{\"_serverSpawnLoc\": [] }"
and jsonize_primitive : Value.primitive_value -> string  = function
  | `Bool value -> string_of_bool value
  | `Int value -> string_of_int value
  | `Float value -> string_of_float' value
  | `Char c -> "{\"_c\":\"" ^ (js_dq_escape_char c) ^"\"}"
  | `Database db -> json_of_db db
  | `Table t -> json_of_table t
  | `XML xmlitem -> json_of_xmlitem xmlitem
  | `String s -> "\"" ^ js_dq_escape_string s ^ "\""
and json_of_xmlitem = function
  | Value.Text s ->
      "[\"TEXT\",\"" ^ js_dq_escape_string (s) ^ "\"]"
  (* TODO: check that we don't run into problems when HTML containing
     an event handler is copied *)
  | Value.Node (tag, xml) ->
      let attrs, body =
        List.fold_right (fun xmlitem (attrs, body) ->
            match xmlitem with
            | Value.Attr (label, value) ->
                ("\"" ^label ^ "\" : " ^ "\"" ^ js_dq_escape_string value ^ "\"") :: attrs, body
            | _ ->
              let s = json_of_xmlitem xmlitem in
              attrs, s :: body) xml ([], [])
      in
        "[\"ELEMENT\",\"" ^ tag ^
            "\",{" ^ String.concat "," attrs ^"},[" ^ String.concat "," body ^ "]]"
  | Value.Attr _ -> assert false
and jsonize_values : Value.t list -> string list  =
  fun vs ->
    let ss =
      List.fold_left
        (fun ss v ->
           let s = jsonize_value v in
           s::ss) [] vs in
    List.rev ss


let value_with_state v s =
  "{\"value\":" ^ v ^ ",\"state\":" ^ s ^ "}"


let show_processes procs =
  (* Show the JSON for a prcess, including the PID, process to be run, and mailbox *)
  let show_process (pid, (proc, msgs)) =
    let ps = jsonize_value proc in
    let ms = jsonize_value (`List msgs) in
    "{\"pid\":" ^ (ProcessID.to_json pid) ^ "," ^
    " \"process\":" ^ ps ^ "," ^
    " \"messages\":" ^ ms ^ "}" in
  let bnds = PidMap.bindings procs in
  String.concat "," (List.map show_process bnds)

let show_handlers evt_handlers =
  (* Show the JSON for an event handler: the evt handler key, and the associated process *)
  let show_evt_handler (key, proc) =
    let h_proc_json = jsonize_value proc in
    "{\"key\": " ^ string_of_int key ^ "," ^
    " \"eventHandlers\":" ^ h_proc_json ^ "}" in
  let bnds = IntMap.bindings evt_handlers in
  String.concat "," (List.map show_evt_handler bnds)

let show_aps aps =
  let ap_list = AccessPointIDSet.elements aps in
  String.concat "," (List.map (AccessPointID.to_json) ap_list)

let print_json_state client_id procs handlers aps =
   "{\"client_id\":" ^ (ClientID.to_json client_id) ^ "," ^
   "\"access_points\":" ^ "[" ^ (show_aps aps) ^ "]" ^ "," ^
   "\"processes\":" ^ "[" ^ (show_processes procs) ^ "]" ^ "," ^
   "\"handlers\":" ^ "[" ^ (show_handlers handlers) ^ "]}"


(* JSON state definition *)
module JsonState = struct
  type t = {
    client_id : client_id;
    processes: (Value.t * Value.t list) pid_map;
    handlers: Value.t intmap;
    aps: apid_set
  }

  (** Creates an empty JSON state *)
  let empty cid = {
    client_id = cid;
    processes = PidMap.empty;
    handlers = IntMap.empty;
    aps = AccessPointIDSet.empty
  }

  (** Adds a process and its mailbox to the state. *)
  let add_process pid proc mb state =
    { state with processes = PidMap.add pid (proc, mb) state.processes }

  (** Adds an event handler to the state *)
  let add_event_handler handler_id handler_val state =
    { state with handlers = IntMap.add handler_id handler_val state.handlers }

  (** Adds an access point ID to the state *)
  let add_ap_id apid state =
    { state with aps = AccessPointIDSet.add apid state.aps }

  (** Serialises the state as a JSON string *)
  let to_string s =
    print_json_state s.client_id s.processes s.handlers s.aps
end

type json_state = JsonState.t

(* External interface *)
let jsonize_value_with_state value state =
  Debug.if_set show_json
      (fun () -> "jsonize_value_with_state => " ^ Value.string_of_value value);
  let jv = jsonize_value value in
  let jv_s = value_with_state jv (JsonState.to_string state) in
  Debug.if_set show_json (fun () -> "jsonize_value_with_state <= " ^ jv_s);
  jv_s

let encode_continuation (cont : Value.continuation) : string =
  Value.marshal_continuation cont

<<<<<<< HEAD
(** [jsonize_call] creates the JSON object representing a client call,
    its server-side continuation, and the complete state of the
    scheduler. Note that [continuation], [name] and [args] arguments are
    all [Value]-style objects, while the last argument,
    [sched_state_json], is already JSONized--a nonuniform interface. This
    is because the [proc.ml] file keeps the scheduler state as an abstract
    type so we can't inspect it here. Consider changing this.
*)

let jsonize_call continuation (_ : Value.handlers) name args = (* FIXME: serialize handler [hs] *)
  let vs, state = jsonize_values args in
=======
let jsonize_call s cont name args =
  let vs = jsonize_values args in
>>>>>>> f4167a36
  let v =
    "{\"__continuation\":\"" ^ (encode_continuation cont) ^"\"," ^
    "\"__name\":\"" ^ name ^ "\"," ^
    "\"__args\":[" ^ String.concat ", " vs ^ "]}" in
  value_with_state v (JsonState.to_string s)<|MERGE_RESOLUTION|>--- conflicted
+++ resolved
@@ -61,90 +61,7 @@
   | `Native  -> "native"
   | `Unknown -> "unknown"
 
-<<<<<<< HEAD
-(* Presumably we need only send an event handler to the client if it
-   occurs in a value being sent to the client.
-
-   On the other hand, we might expect to send all newly spawned client
-   processes to the client whenever we visit the client.
-
-   Similarly, we might transmit all client messages to the client
-   whenever we visit the client.
-*)
-
-(** collect all of the pids and event handlers that occur in a value *)
-module PidsAndEventHandlers =
-struct
-  type t = IntSet.t * IntSet.t
-
-  let add_pid : int -> t -> t =
-    fun pid (ps, es) -> IntSet.add pid ps, es
-  let add_event_handler : int -> t -> t =
-    fun event_handler (ps, es) -> ps, IntSet.add event_handler es
-
-  let rec value : t -> Value.t -> t = fun env -> function
-    | `PrimitiveFunction _
-    | `DeepContinuation _ | `ShallowContinuation _ 
-    | `Continuation _ -> assert false
-    | `FunctionPtr (_f, None) -> env
-    | `FunctionPtr (_f, Some fvs) -> value env fvs
-    | `ClientFunction _ -> env
-    | #Value.primitive_value as v -> primitive env v
-    | `Variant (_label, v) -> value env v
-    | `Record [] -> env
-    | `Record ((_, v)::fs) -> value (value env v) (`Record fs)
-    | `List vs -> values env vs
-    | `Pid (pid, `Client) -> add_pid pid env
-    | `Pid (_pid, _) -> assert false
-    | `Socket _ -> assert false
-
-  and values : t -> Value.t list -> t = fun env -> function
-    | []      -> env
-    | (v::vs) -> values (value env v) vs
-
-  and primitive : t -> Value.primitive_value -> t = fun env -> function
-    | `XML x -> xml env x
-    | _ -> env
-
-  and xml : t -> Value.xmlitem -> t = fun env -> function
-    | Value.Text _ -> env
-    | Value.Node (_tag, xs) ->
-      xmls env xs
-    | Value.Attr (label, v) ->
-      if label = "key" then
-        add_event_handler (int_of_string v) env
-      else
-        env
-
-  and xmls : t -> Value.xmlitem list -> t = fun env -> function
-    | []      -> env
-    | (x::xs) -> xmls (xml env x) xs
-end
-
-(* sets of client processes and event handlers that need to be serialized *)
-type json_state = {processes: IntSet.t; handlers: IntSet.t}
-let empty_state = {processes = IntSet.empty; handlers = IntSet.empty}
-let add_pid : int -> json_state -> json_state =
-  fun pid state -> {state with processes = IntSet.add pid state.processes}
-let pid_state : int -> json_state =
-  fun pid -> add_pid pid empty_state
-let add_event_handler : int -> json_state -> json_state =
-  fun h state -> {state with handlers = IntSet.add h state.handlers}
-let merge_states s1 s2 = {processes = IntSet.union s1.processes s2.processes;
-                          handlers =  IntSet.union s1.handlers s2.handlers}
-let diff_state s1 s2 = {processes = IntSet.diff s1.processes s2.processes;
-                        handlers = IntSet.diff s1.handlers s2.handlers}
-
-
-type auxiliary = [`Process of int | `Handler of int]
-let auxiliaries_of_state : json_state -> auxiliary list =
-  fun state -> List.map (fun i -> `Handler i) (IntSet.elements state.handlers)
-             @ List.map (fun i -> `Process i) (IntSet.elements state.processes)
-
-let rec jsonize_value : Value.t -> string * json_state =
-=======
 let rec jsonize_value : Value.t -> json_string =
->>>>>>> f4167a36
   function
   | `PrimitiveFunction _
   | `DeepContinuation _ | `ShallowContinuation _
@@ -315,22 +232,8 @@
 let encode_continuation (cont : Value.continuation) : string =
   Value.marshal_continuation cont
 
-<<<<<<< HEAD
-(** [jsonize_call] creates the JSON object representing a client call,
-    its server-side continuation, and the complete state of the
-    scheduler. Note that [continuation], [name] and [args] arguments are
-    all [Value]-style objects, while the last argument,
-    [sched_state_json], is already JSONized--a nonuniform interface. This
-    is because the [proc.ml] file keeps the scheduler state as an abstract
-    type so we can't inspect it here. Consider changing this.
-*)
-
-let jsonize_call continuation (_ : Value.handlers) name args = (* FIXME: serialize handler [hs] *)
-  let vs, state = jsonize_values args in
-=======
-let jsonize_call s cont name args =
+let jsonize_call s cont (_ : Value.handlers) name args = (* FIXME: serialize handler [hs] *)
   let vs = jsonize_values args in
->>>>>>> f4167a36
   let v =
     "{\"__continuation\":\"" ^ (encode_continuation cont) ^"\"," ^
     "\"__name\":\"" ^ name ^ "\"," ^
