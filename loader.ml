open Utility
open Performance

type envs = Var.var Env.String.t * Types.typing_environment
type program = Ir.binding list * Ir.computation * Types.datatype





(** Marshal an IR program to a file along with naming and typing
    environments and the fresh variable counters.
*)
let write_a filename x : unit =
  let var_counters = (!Types.type_variable_counter, !Var.variable_counter) in
    call_with_open_outfile filename ~binary:true
      (fun fh ->
         Marshal.to_channel fh
           ((x, var_counters) : 'a * (int * int))
           [])

let write_program filename envs program : unit = 
  write_a filename (envs,program)



(** Unmarshal an IR program from a file along with naming and typing
    environments and the fresh variable counters.
*)
let read_a filename : ('a) = 
  let x, (tc, vc) =
    call_with_open_infile filename ~binary:true Marshal.from_channel
  in
    Types.type_variable_counter := tc;
    Var.variable_counter := vc;
    x

let read_program filename : (envs * program) = read_a filename
;;

(* measuring only *)
let read_program filename : (envs * program) = 
  measure ("read_program "^filename) read_program filename



(** Read source code from a file, parse, infer types and desugar to
    the IR *)
let read_file_source (nenv, tyenv) (filename:string) =
  let sugar, pos_context =
    Parse.parse_file Parse.program filename  in
  let program, t, tenv = Frontend.Pipeline.program tyenv pos_context sugar in
  let globals, main, nenv = 
    Sugartoir.desugar_program 
      (nenv, 
       Var.varify_env (nenv, tyenv.Types.var_env), 
       tyenv.Types.effect_row) program 
  in
  (nenv, tenv), (globals, main, t)

let cachefile_path_tag filename tag = 
  let suffix = if tag = "" then ".cache" else "."^tag^".cache" in
  let cachedir = Settings.get_value Basicsettings.cache_directory in
    match cachedir with
      | "" -> filename  ^ suffix (* Use current dir, no fancy filename  *)
      | cachedir ->                 (* Use given dir, put hash in filename *)
          let path_hash = base64encode(Digest.string (absolute_path filename)) in
          let cache_filename = (Filename.basename filename) ^ "-" ^ 
                                 path_hash ^ suffix in
            Filename.concat cachedir cache_filename
;;

let cachefile_path filename = cachefile_path_tag filename ""
;;
 
exception No_cache


let cache : string -> string -> (unit -> 'a) -> 'a =
  fun infile tag f ->
    let cachename = cachefile_path_tag infile tag in
    let result = 
      try
	if not (Settings.get_value Basicsettings.use_cache) then None else
          if newer cachename infile &&
             (Settings.get_value Basicsettings.allow_stale_cache 
	      || newer cachename (Sys.argv.(0))) then
            Some (read_a cachename)
          else (raise No_cache)
      with (No_cache | Sys_error _ | Unix.Unix_error _ | End_of_file) ->
        Debug.print("No valid "^tag^" cache for " ^ infile);
        None
	  
    in
    match result with
      Some x ->  (* Return the cached value *)
	Debug.print ("Reusing "^cachename);
	x
    | None -> (* Read & process the source *)
        let x = f () in
        let _ =  
	  if (Settings.get_value Basicsettings.make_cache) then
	    try  (* to write to the cache *)
	      Debug.print("Caching "^cachename); 
	      write_a cachename x
	    with exn -> (Debug.print("Caching failed"))
		(* Ignore errors writing the cache file *)
	in x
;;



(** Load a source file, parse, infer types and desugar to the IR. If
    the result has already been cached, then just use that instead.
    If not, then cache the result.
*)
(*let load_file : envs -> string -> (envs * program) = 
  fun envs infile ->
    let cachename = cachefile_path infile in
    let result = 
      try
<<<<<<< HEAD
        if not (Settings.get_value Basicsettings.use_cache) then None else
=======
	if not (Settings.get_value Basicsettings.use_cache) then None else
>>>>>>> bdb0345a
          if newer cachename infile &&
            (Settings.get_value Basicsettings.allow_stale_cache || newer cachename (Sys.argv.(0))) then
            Some (read_program cachename)
          else
            (raise No_cache)
      with (No_cache | Sys_error _ | Unix.Unix_error _) ->
        Debug.print("No valid cache for " ^ infile);
        None
     
    in
      match result with
          Some (envs, program) -> envs, program
        | None ->
            (* Read & process the source *)
            let envs, program = read_file_source envs infile in
              if (Settings.get_value Basicsettings.make_cache) then
                (try  (* to write to the cache *)
                   write_program cachename envs program
                 with _ -> ()) (* Ignore errors writing the cache file *);
              envs, program
*)

let load_file envs filename = 
  cache filename "" (fun () -> read_file_source envs filename);;


(** Loads a named file and prints it as syntax; may use the cache or
    the original file, as per the caching policy. *)
let print_cache filename =
   let _envs, (globals, (locals, main), _t) = read_program filename in
     print_string (Show.show Ir.show_program (globals @ locals, main))

(** precompile a cache file *)
let precompile_cache envs infile : unit =
  let outfile = infile ^ ".cache" in
  let envs, program = read_file_source envs infile in
    write_program outfile envs program


let wpcachefilename = ref "";;

let activate_wpcache str = 
   if Settings.get_value Basicsettings.cache_whole_program
      && !wpcachefilename = ""
   then wpcachefilename := str
   else failwith "Whole program cache activated more than once"
;;

let wpcache tag f = 
  if Settings.get_value Basicsettings.cache_whole_program
      && !wpcachefilename <> ""
  then cache (!wpcachefilename) tag f
  else f()
;;<|MERGE_RESOLUTION|>--- conflicted
+++ resolved
@@ -119,11 +119,7 @@
     let cachename = cachefile_path infile in
     let result = 
       try
-<<<<<<< HEAD
-        if not (Settings.get_value Basicsettings.use_cache) then None else
-=======
 	if not (Settings.get_value Basicsettings.use_cache) then None else
->>>>>>> bdb0345a
           if newer cachename infile &&
             (Settings.get_value Basicsettings.allow_stale_cache || newer cachename (Sys.argv.(0))) then
             Some (read_program cachename)
