--- conflicted
+++ resolved
@@ -173,12 +173,8 @@
 %token SQUIGRARROW SQUIGLOLLI TILDE
 %token IF ELSE
 %token MINUS MINUSDOT
-<<<<<<< HEAD
-%token SWITCH RECEIVE CASE SPAWN SPAWNANGEL SPAWNDEMON SPAWNWAIT OPEN
+%token SWITCH RECEIVE CASE SPAWN SPAWNANGEL SPAWNCLIENT SPAWNDEMON SPAWNWAIT
 %token HANDLE SHALLOWHANDLE HANDLER SHALLOWHANDLER LINEARHANDLE LINEARHANDLER
-=======
-%token SWITCH RECEIVE CASE SPAWN SPAWNANGEL SPAWNCLIENT SPAWNDEMON SPAWNWAIT
->>>>>>> f52ff433
 %token OFFER SELECT
 %token DOOP       
 %token LPAREN RPAREN
@@ -908,13 +904,9 @@
 | FUN var arg_lists block                                      { `Fun ((fst $2, None, snd $2), `Unl, ([], ($3, (`Block $4, pos ()))), `Unknown, None), pos () }
 | LINFUN var arg_lists block                                   { `Fun ((fst $2, None, snd $2), `Lin, ([], ($3, (`Block $4, pos ()))), `Unknown, None), pos () }
 | typedecl SEMICOLON                                           { $1 }
-<<<<<<< HEAD
 | typed_handler_binding                                        { let (m, spec, hnlit, pos) = $1 in
-								 `Handler (m, spec, hnlit, None), pos }
-=======
 | links_module                                                 { $1 }
 | links_open                                                   { $1 }
->>>>>>> f52ff433
 
 bindings:
 | binding                                                      { [$1] }
