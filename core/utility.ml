(**** Various utility functions ****)

open Notfound

let fst3(x, _, _) = x
let snd3(_, y, _) = y
let thd3(_, _, z) = z

(** {1 Functional combinators} *)
module Functional =
struct

  (** "compose" operators (arrow indicates direction of composition) *)
  let (-<-) f g x = f (g x)
  let (->-) f g x = g (f x)

  let curry f a b = f (a, b)
  let uncurry f (a, b) = f a b
  let identity x = x
  let flip f x y = f y x
  let const x _ = x

  let cross f g = fun (x, y) -> f x, g y
end
include Functional

(** {0 Simulating infix function words (a la Haskell backticks)} *)

(** left-associative *)
let ( <| ) f arg = f arg
(*let ( |> ) arg f = f arg*)

(** {0 Maps and sets} *)
module type OrderedShow = sig
  type t [@@deriving show]
  val compare : t -> t -> int
end

module type Map =
sig
  include Map.S
  exception Not_disjoint of key * string

  val filterv : ('a -> bool) -> 'a t -> 'a t
  (** filter by value *)

  val size : 'a t -> int
  (** the number of distinct keys in the map *)

  val to_alist : 'a t -> (key * 'a) list
  (** convert the map to an association list *)

  val from_alist : (key * 'a) list -> 'a t
  (** construct a map from an association list *)

  val to_list : (key -> 'a -> 'b) -> 'a t -> 'b list
  (** construct a list from a map *)

  val megamap : (key * 'a -> key * 'b) -> 'a t -> 'b t

  val pop : key -> 'a t -> ('a * 'a t)
  (** remove the item with the given key from the map and return the remainder. *)
  val lookup : key -> 'a t -> 'a option
  (** as `find', but return an option instead of raising an exception *)

  val union_disjoint : 'a t -> 'a t -> 'a t
  (** disjoint union *)

  val union_all : ('a t) list -> 'a t
  (** disjoint union of a list of maps *)

  val superimpose : 'a t -> 'a t -> 'a t
  (** Extend the second map with the first *)

  val split_paired : ('a * 'b) t -> ('a t * 'b t)
  (** split a pair map into a pair of maps *)

  val partition : (key -> 'a -> bool) -> 'a t -> ('a t * 'a t)
  (** divide the map by a predicate *)

  val filter : (key -> 'a -> bool) -> 'a t -> 'a t
  (** filters using both keys and values *)

  val filter_map : (key -> 'a -> 'b option) -> 'a t -> 'b t
  (** filters and applies a function -- None values discarded *)

  val show : (Format.formatter -> 'a -> unit) -> 'a t -> string
  val pp : (Format.formatter -> 'a -> unit) -> Format.formatter -> 'a t -> unit
end

module String = struct
  include String
  let pp = Format.pp_print_string
  let show = fun x -> x

  let rec blits dest pos sep seplen = function
    | [] -> dest
    | [xs] ->
       blit xs 0 dest 0 (length xs); dest
    | xs :: xss ->
       let pos = pos - length xs in
       blit xs 0 dest pos (length xs);
       let pos = pos - seplen in
       blit sep 0 dest pos seplen;
       blits dest pos sep seplen xss

  let rev_concat sep = function
    | [] -> ""
    | xs ->
       let seplen = length sep in
       let buffer_size =
         let rec compute_size acc seplen = function
           | [] -> acc
           | xs :: [] -> length xs + acc
           | xs :: xss -> compute_size (length xs + seplen + acc) seplen xss
         in
         compute_size 0 seplen xs
       in
       let buffer =
         blits (Bytes.create buffer_size) buffer_size sep seplen xs
       in
       Bytes.to_string buffer
end

module Int = struct
  type t = int
  (*This is a bit of a hack, but should be OK as long as the integers are between 0 and 2^30 or so. *)
  let compare i j = i-j
  let pp = Format.pp_print_int
  let show = string_of_int
end

module IntPair = struct
  type t = int * int
    [@@deriving show]
  (*This is a bit of a hack, but should be OK as long as the integers are between 0 and 2^30 or so. *)
  let compare (i1,i2) (j1,j2) = if i1 = j1 then i2-j2 else i1-j1
end

module Char =
struct
  include Char

  let pp = Format.pp_print_char
  let show = fun x  -> Format.asprintf "%a" pp x
  let isAlpha = function 'a'..'z' | 'A'..'Z' -> true | _ -> false
  let isAlnum = function 'a'..'z' | 'A'..'Z' | '0'..'9' -> true | _ -> false
  let isWord = function 'a'..'z' | 'A'..'Z' | '0'..'9' | '_' -> true | _ -> false
  let isLower = function 'a'..'z' -> true | _ -> false
  let isUpper = function 'A'..'Z' -> true | _ -> false
  let isDigit = function '0'..'9' -> true | _ -> false
  let isXDigit = function '0'..'9'|'a'..'f'|'A'..'F' -> true | _ -> false
  let isBlank = function ' '|'\t' -> true | _ -> false
end

module Map :
sig
  module type OrderedType = OrderedShow
  module type S = Map
  module Make (Ord : OrderedType) : S with type key = Ord.t
end =
struct
  module type OrderedType = OrderedShow
  module type S = Map
  module Make (Ord : OrderedType) = struct
    include Map.Make(Ord)

    exception Not_disjoint of key * string

    let lookup elem map =
      try Some (find elem map)
      with NotFound _ -> None

    let find elem map =
      try find elem map
      with NotFound _ -> raise (NotFound (Ord.show elem ^
                                  " (in Map.find)"))
    let filterv f map =
      filter (fun _ -> f) map

    let size m =
      fold (fun _ _ n -> n+1) m 0

    let to_alist map =
      List.rev (fold (fun x y l -> (x, y) :: l) map [])

    let from_alist l =
      List.fold_right (uncurry add) l empty

    let to_list f map =
      List.rev (fold (fun x y l -> (f x y) :: l) map [])

    (** Transform each key-value pair in [m] to a new key-value pair
        by calling [f] and return the resulting [Map]. *)
    let megamap f m = fold (fun k v -> uncurry add (f (k, v))) m empty

    let pop item map =
      (find item map, remove item map)

(* Implemented in NotFound to use original Not_found exception *)
(*  let lookup item map =
      try Some (find item map)
      with NotFound _ -> None
*)

    let union_disjoint a b =
      fold
        (fun k v r ->
           if (mem k r) then raise (Not_disjoint (k, Ord.show k))
           else
             add k v r) b a

    let union_all ms = List.fold_right union_disjoint ms empty

    let superimpose a b = fold add b a

    let split_paired m =
      fold
        (fun i (v1, v2) (m1, m2) -> (add i v1 m1, add i v2 m2))
        m (empty, empty)

    let partition f m =
      fold
        (fun i v (p, q) ->
           if (f i v) then
             add i v p, q
           else
             p, add i v q)
        m (empty, empty)

    let filter_map f m =
      fold (fun k v acc ->
        match f k v with
          | Some x -> add k x acc
          | None -> acc) m empty

    let filter f =
      filter_map (fun k v ->
        if f k v then Some v else None)

    let pp af formatter map =
      Format.pp_open_box formatter 0;
      Format.pp_print_string formatter "{";
      iter (fun key value ->
                Format.pp_open_box formatter 0;
                Ord.pp formatter key;
                Format.pp_print_string formatter " => ";
                af formatter value;
                Format.fprintf formatter ";@;";
                Format.pp_close_box formatter ();
             ) map;
      Format.pp_print_string formatter "}";
      Format.pp_close_box formatter ()

    let show = (fun af x  -> Format.asprintf "%a" (pp af) x)
  end
end

module type Set =
sig
  include Set.S

  val union_all : t list -> t
    (** Take the union of a collection of sets *)

  val from_list : elt list -> t
  (** Construct a set from a list *)

  val pp : Format.formatter -> t -> unit
  val show : t -> string
end

module Set :
sig
  module type OrderedType = OrderedShow
  module type S = Set
  module Make (Ord : OrderedType) : S with type elt = Ord.t
end =
struct
  module type OrderedType = OrderedShow
  module type S = Set
  module Make (Ord : OrderedType) = struct
    include Set.Make(Ord)
    let union_all sets = List.fold_right union sets empty
    let from_list l = List.fold_right add l empty

    let pp formatter set =
      Format.pp_open_box formatter 0;
      Format.pp_print_string formatter "{";
      iter (fun elt ->
                Format.pp_open_box formatter 0;
                Ord.pp formatter elt;
                Format.fprintf formatter ";@;";
                Format.pp_close_box formatter ();
             ) set;
      Format.pp_print_string formatter "}";
      Format.pp_close_box formatter ()

    let show : t -> string = fun x  -> Format.asprintf "%a" pp x
  end
end

module type INTSET = Set with type elt = int
module IntSet = Set.Make(Int)
module IntMap = Map.Make(Int)

module IntPairMap = Map.Make(IntPair)

module type STRINGMAP = Map with type key = string
module type INTMAP = Map with type key = int
module StringSet = Set.Make(String)
module StringMap : STRINGMAP = Map.Make(String)

module type CHARSET = Set with type elt = char
module CharSet : CHARSET = Set.Make(Char)
module CharMap = Map.Make(Char)

type stringset = StringSet.t
    [@@deriving show]

(**module Typeable_stringset : Deriving_Typeable.Typeable
  with type a = stringset =
  Deriving_Typeable.Primitive_typeable(struct
    type t = stringset
    let magic = "stringset"
  end)**)

type 'a stringmap = 'a StringMap.t
    [@@deriving show]

type intset = IntSet.t
    [@@deriving show]
type 'a intmap = 'a IntMap.t
    [@@deriving show]

let list_to_set xs =
  List.fold_right (fun x set -> IntSet.add x set) xs IntSet.empty

(** {0 Lists} *)
module ListUtils =
struct
  (** Test whether the argument is the empty list. *)
  let empty = function [] -> true | _ -> false

  (** [fromTo a b] is the list of consecutive integers starting with
      [a] and ending with [b-1]. Throws [Invalid_argument "fromTo"]
      if [b < a]. *)
  let fromTo f t =
    let rec aux f t result =
      if f = t then result
      else aux (f+1) t (f::result)
    in if (t) < f then raise (Invalid_argument "fromTo")
      else List.rev (aux f t [])

  (** map with index *)
  let mapIndex (f : 'a -> int -> 'b) : 'a list -> 'b list =
    let rec mi i =
      function
        | [] -> []
        | (x :: xs) -> f x i :: mi (i+1) xs
    in
      mi 0

  (** [all_equiv rel list]: given an equiv. rel'n [rel], determine
      whether all elements of [list] are equivalent. *)
  let all_equiv (cmp : 'a -> 'a -> bool) : 'a list -> bool = function
      [] -> true
    | (one::others) ->
        List.for_all (fun x -> cmp one x) others

  (** [span pred list]: partition [list] into an initial sublist
      satisfying [pred] and the remainder.  *)
  let span (p : 'a -> bool) : 'a list -> ('a list * 'a list) =
    let rec span = function
      | x::xs' when p x -> let ys, zs = span xs' in x::ys, zs
      | xs              -> [], xs in
      span

  (** [groupBy rel list]: given a binary rel'n [rel], partition [list]
      into chunks s.t. successive elements [x], [y] in a chunk give the
      same value under [rel]. *)
  let groupBy eq : 'a list -> 'a list list =
    let rec group = function
      | [] -> []
      | x::xs -> (let ys, zs = span (eq x) xs in
                    (x::ys)::group zs)
    in group

  (** [groupByPred pred] partitions [list] into chunks where all
      elements in the chunk give the same value under [pred]. *)
  let groupByPred pred list =
    let rec group state result = function
      | [] -> List.rev (List.map List.rev result)
      | x::etc -> let predx = pred x in
        let new_result = (if (predx = state) then
                            (x::List.hd result) :: List.tl result
                          else
                            [x] :: result)
        in
          group predx new_result etc
    in match list with
      | [] -> []
      | hd::_ -> group (pred hd) [] list

  (** [groupByPred']: Alternate implementation of groupByPred. *)
  let groupByPred' pred : 'a list -> 'a list list =
    let rec group = function
      | [] -> []
      | x::xs ->
          let predx = pred x in
            (let ys, zs = span (fun y -> pred y = predx) xs in
               (x::ys)::group zs)
    in group

  (** [unsnoc list]: Partition [list] into its last element and all the
      others. @return (others, lastElem) *)
  let rec unsnoc =
    function
      |  [x] -> [], x
      | (x::xs) -> let ys, y = unsnoc xs in x :: ys, y
      | []   -> raise (Invalid_argument "unsnoc")

  (** [unsnoc_opt list]: Partition [list] into its last element and all the
     others. @return Some (others, lastElem) or None if the list is empty. *)
  let unsnoc_opt = function
    | [] -> None
    | xs -> Some (unsnoc xs)

  (** [last list]: Return the last element of a list *)
  let rec last = function
    | [x] -> x
    | _ :: xs -> last xs
    | [] -> invalid_arg "last"

  (** [last_opt list]: Return the last element of a list, or None if the list is
     empty. *)
  let last_opt = function
    | [] -> None
    | xs -> Some (last xs)

  (** [curtail list]: Return a copy of the list with the last element removed. *)
  let curtail l =
    try
      fst (unsnoc l)
    with Invalid_argument _ -> invalid_arg "curtail"

  let difference list1 list2 =
    List.filter (fun x -> not (List.mem x list2)) list1

  let remove_all list1 list2 = difference list2 list1

  let subset list1 list2 : bool=
    List.for_all (fun x -> List.mem x list2) list1

  (** Convert a (bivalent) less-than function into a (three-valued)
      comparison function. *)
  let less_to_cmp less l r =
    if less r l then 1
    else if less l r then -1
    else 0

  (** Checks whether list contains duplicates *)
  let rec has_duplicates = function
    | []        -> false
    | (x :: xs) -> List.mem x xs || has_duplicates xs

  (** Remove duplicates from a list, using the given relation to
      determine `duplicates' *)
  let rec unduplicate equal = function
    | [] -> []
    | elem :: elems -> (let _, others = List.partition (equal elem) elems in
                          elem :: unduplicate equal others)

  let rec ordered_consecutive = function
    | [] -> true
    | [_] -> true
    | one :: (two :: _ as rest) -> one + 1 = two && ordered_consecutive rest

  let rec drop n = if n = 0 then identity else function
    | []     -> []
    | _ :: t -> drop (n - 1) t

  let rec take n list = match n, list with
    | 0, _ -> []
    | _, [] -> []
    | _, h :: t -> h :: take (n - 1) t

  let rec split n list = match n, list with
    | 0, xs -> ([], xs)
    | _, [] -> ([], [])
    | _, h :: t ->
       let (x, y) = split (n - 1) t in
       (h :: x, y)

  let remove x = List.filter ((<>)x)

  let concat_map f l =
    let rec aux = function
      | _, [] -> []
      | f, x :: xs -> f x @ aux (f, xs)
    in aux (f,l)

  let concat_map_uniq f l = unduplicate (=) (concat_map f l)

  let concat_map_undup cmp f l = unduplicate cmp (concat_map f l)

  let for_each l f = List.iter f l

  let push_back f list = list := !list @ [f]
  let push_front f list = list := f :: !list

  let split3 xyzs =
    List.fold_right (fun (x, y, z) (xs, ys, zs) -> x::xs,y::ys,z::zs)
      xyzs
      ([],[],[])

  let split4 wxyzs =
    List.fold_right(fun (w, x, y, z)(ws, xs, ys, zs)-> w::ws,x::xs,y::ys,z::zs)
      wxyzs
      ([],[],[],[])

  let drop_nth xs n =
    (take n xs) @ (drop (n+1) xs)

  let rec filter_map pred f = function
    | [] -> []
    | x::xs ->
        if pred x then (f x)::(filter_map pred f xs) else
          (filter_map pred f xs)

  let rec map_filter f pred = function
    | [] -> []
    | x :: xs ->
       let y = f x in
       if pred y
       then y :: (map_filter f pred xs)
       else (map_filter f pred xs)

  let print_list xs =
    let rec print_list_inner = function
        | [] -> ""
        | e::[] -> e
        | e::xs -> e ^ ", " ^ (print_list_inner xs) in
    "[" ^ print_list_inner xs ^ "]"

  let rec zip xs ys =
    match xs, ys with
    | [], _
    | _, [] -> []
    | x :: xs, y :: ys -> (x, y) :: zip xs ys

  let rec zip_with f xs ys =
    match xs, ys with
    | [], _
    | _, [] -> []
    | x :: xs, y :: ys -> f x y :: zip_with f xs ys

  let split_with : ('a -> 'b * 'c) -> 'a list -> 'b list * 'c list = fun f xs ->
    List.fold_right (fun a (bs, cs) -> let (b, c) = f a in (b::bs, c::cs))
                    xs ([], [])

  exception Lists_length_mismatch

  let rec zip' xs ys =
    match xs, ys with
    | [], [] -> []
    | x :: xs, y :: ys -> (x, y) :: zip' xs ys
    | _, _ -> raise Lists_length_mismatch

  let rec zip_with' f xs ys =
    match xs, ys with
    | [], [] -> []
    | x :: xs, y :: ys -> f x y :: zip_with' f xs ys
    | _, _ -> raise Lists_length_mismatch

  let rec transpose : 'a list list -> 'a list list = function
    | [] -> []
    | [] :: xss -> transpose xss
    | (x :: xs) :: xss ->
       (x :: (List.map List.hd xss)) :: transpose (xs :: List.map List.tl xss)
end
include ListUtils

(** {1 Association-list utilities} *)
module AList =
struct
  let rassoc_eq eq : 'b -> ('a * 'b) list -> 'a =
    fun value l ->
      try fst (List.find (snd ->- eq value) l)
      with NotFound _ -> not_found "rassoc_eq" value

  let rassoc i l = rassoc_eq (=) i l
  and rassq i l = rassoc_eq (==) i l

  let rremove_assoc_eq eq : 'b -> ('a * 'b) list -> ('a * 'b) list =
    fun value -> List.filter (not -<- eq value -<- snd)

  let rremove_assoc i l = rremove_assoc_eq (=) i l
  and rremove_assq i l = rremove_assoc_eq (==) i l

  let remove_keys alist keys =
    List.filter (fun (x,_) -> not (List.mem x keys)) alist

  (** alistmap maps f on the contents-parts of the entries, producing a
      new alist *)
  let alistmap f = List.map (cross identity f)

  let show_fgraph ?(glue=", ") f =
    (List.map (fun x -> x ^ " => " ^ f x))
    ->- (String.concat glue)

  (** alistmap' produces an alist by applying f to each element of the
      alist--f should produce a new contents-part for the entry. *)
  let alistmap' f = List.map (fun (x, y) -> (x, f(x, y)))

  (** [[map2alist f list]]
      makes an alist that maps [[x]] to [[f x]] for each item in [[list]].
      This is called the `graph' of f on the domain [list].
  *)
  let map2alist f list = List.map (fun x -> (x, f x)) list
  let graph_func = map2alist

  let range alist = List.map snd alist
  let dom alist = List.map fst alist

  (** [lookup_in alist] is a function that looks up its argument in [alist] *)
  let lookup_in alist x = List.assoc x alist

  (** lookup is like assoc but uses option types instead of
      exceptions to signal absence *)
  let lookup k alist = try Some (List.assoc k alist) with NotFound _ -> None

end
include AList

(** {1 Strings} *)
module StringUtils =
struct
  let string_of_char = String.make 1

  let string_of_alist = String.concat ", " -<- List.map (fun (x,y) -> x ^ " => " ^ y)

  (* FIXME: consolidate split_string and split (suspicion:
   split_string doesn't properly deal with failure whereas split
   does) *)

  let rec split_string source delim =
    if String.contains source delim then
      let delim_index = String.index source delim in
        (String.sub source 0 delim_index) ::
          (split_string (String.sub source (delim_index+1)
                           ((String.length source) - delim_index - 1)) delim)
    else source :: []

  (* taken from the internals of cgi *)
  let split separator text =
    let len = String.length text in
    let rec loop pos =
      if pos < len then
        try
          let last = String.index_from text pos separator in
          let str = String.sub text pos (last-pos) in
          str::(loop (succ last))
        with NotFound _ ->
          if pos < len then [String.sub text pos (len-pos)]
          else []
      else []
    in
    loop 0

  let explode : string -> char list =
    let rec explode' list n string =
      if n = String.length string then list
      else explode' (string.[n] :: list) (n + 1) string
    in List.rev -<- (explode' [] 0)

  let is_numeric str =
    List.for_all
      (fun ch -> ch |>List.mem<| ['0';'1';'2';'3';'4';'5';'6';'7';'8';'9'])
      (explode str)

  let implode : char list -> string =
    (String.concat "") -<- (List.rev -<- (List.rev_map (String.make 1)))

  let contains p = explode ->- List.exists p

  (* Find all occurrences of a character within a string *)
  let find_char (s : bytes) (c : char) : int list =
    let rec aux offset occurrences =
      try let index = Bytes.index_from s offset c in
            aux (index + 1) (index :: occurrences)
      with Not_found -> occurrences
    in List.rev (aux 0 [])

  let mapstrcat glue f list = String.concat glue (List.map f list)

  let string_starts_with s pref =
    String.length s >= String.length pref &&
    String.sub s 0 (String.length pref) = pref

  let start_of ~is s =
    Str.string_match (Str.regexp_string is) s 0

  let end_of ~is s =
    let ilen = String.length is
    and slen = String.length s in
      if ilen > slen then false
      else
        try ignore (Str.search_forward (Str.regexp_string is) s (slen - ilen));
          true
        with NotFound _ -> false

  let count c str =
    let count = ref 0 in
      begin
        String.iter (function
                       | c' when c = c' -> incr count
                       | _              -> ())
          str;
        !count
      end

  let replace pattern replacement =
    Str.global_replace (Str.regexp_string pattern) replacement
end
include StringUtils

(** Given a list-of-lists, [groupingsToString] concatenates them using
    [", "] as the delimiter between elements and ["; "] as the delimiter
    between lists. *)
let groupingsToString : ('a -> string) -> 'a list list -> string =
  fun f ->
    mapstrcat "; " (mapstrcat ", " f)

let numberp s = try ignore (int_of_string s); true with _ -> false

(** {0 File I/O utilities} *)

let lines (channel : in_channel) : string list =
  let input () =
    try Some (input_line channel)
    with End_of_file -> None
  in
  let rec next_line lines =
    match input () with
      | Some s -> next_line (s :: lines)
      | None -> lines
  in List.rev (next_line [])

let call_with_open_infile,
  call_with_open_outfile =
  let call opener closer filename f =
    let fd = opener filename in
      try
        let rv = f fd in
          closer fd;
          rv
      with x ->
        closer fd;
        raise x
  in ((fun x ?(binary=false) -> call (if binary then open_in_bin else open_in) close_in x),
      (fun x ?(binary=false) -> call (if binary then open_out_bin else open_out) close_out x))

let process_output : string -> string
  = fun proc ->
    let fd = Unix.open_process_in proc in
      try
        let lines = lines fd in
        let rv = String.concat "\n" lines in
          close_in_noerr fd;
          rv
      with e ->
        close_in_noerr fd;
        raise e

let filter_through : command:string -> string -> string =
  fun ~command string ->
    let filename, fd = Filename.open_temp_file "pp" ".links" in
    let () = output_string fd string in
    let () = close_out fd in
    let sh = Printf.sprintf "%s < %s" command filename in
    let filtered = process_output sh in
      Sys.remove filename;
      filtered

(** Is f1 strictly newer than f2, in terms of modification time? *)
let newer f1 f2 =
   ((Unix.stat f1).Unix.st_mtime > (Unix.stat f2).Unix.st_mtime)

(** Given a path name, possibly relative to CWD, return an absolute
    path to the same file. *)
let absolute_path filename =
  if Filename.is_relative filename then
    Filename.concat (Sys.getcwd()) filename
  else filename

(** Is the UID of the process is the same as that of the file's owner? *)
let getuid_owns file =
  Unix.getuid() == (Unix.stat file).Unix.st_uid

(** {0 3-way assoc-list} *)

let mem_assoc3 key : ('a * 'b * 'c) list -> bool =
  List.exists (fun (x,_,_) -> x = key)

(** {0 either type} **)
type ('a, 'b) either = Left of 'a | Right of 'b
  [@@deriving show]

let inLeft l = Left l
let inRight r = Right r
let fromLeft = function
  | Left l -> l
  | _ -> assert false
let fromRight = function
  | Right  r -> r
  | _ -> assert false

let either_partition (f : 'a -> ('b, 'c) either) (l : 'a list)
    : 'b list * 'c list =
  let rec aux (lefts, rights) = function
    | [] -> (List.rev lefts, List.rev rights)
    | x::xs ->
        match f x with
          | Left l  -> aux (l :: lefts, rights) xs
          | Right r -> aux (lefts, r :: rights) xs
  in aux ([], []) l


(** This module isn't used but creates a dependency on deriving,
which we would like to avoid
module EitherMonad = Deriving_monad.MonadPlusUtils(
  struct
    type 'a m = (string, 'a) either
    let return v = Right v
    let (>>=) m k = match m with
      | Left _ as l -> l
      | Right r     -> k r
    let fail msg = Left msg
    let (>>) x y = x >>= fun _ -> y
    let mzero = Left "no error"
    let mplus l r = match l with
      | Left _ -> r
      | m      -> m
  end)**)

(* Extensions of queue module to handle queue -> list and list -> queue
 * conversions *)
module Queue = struct
  include Queue
  let to_list q =
    List.rev @@ Queue.fold (fun acc x -> x :: acc) [] q

  let of_list xs =
    let q = Queue.create () in
    List.iter (fun x -> Queue.add x q) xs;
    q
end

module OptionUtils =
struct
  exception EmptyOption
  let val_of = function
    | Some x -> x
    | None -> raise EmptyOption

  let is_some = function
    | None -> false
    | Some _ -> true

  let opt_app f default = function
    | None -> default
    | Some a -> f a

  let opt_map f = function
    | None -> None
    | Some x -> Some (f x)

  let opt_split = function
    | None -> None, None
    | Some (x, y) -> Some x, Some y

  let opt_iter f = opt_map f ->- ignore

  let from_option default = function
    | None -> default
    | Some x -> x

  let perhaps_apply f p =
    match f p with
      | None -> p
      | Some x -> x

  let opt_as_list = function
    | None -> []
    | Some x -> [x]

(*
  NOTE:

  The following equations hold

            opt_map f = opt_app (fun x -> Some (f x)) None
           from_option = opt_app (fun x -> x)
    perhaps_apply f p = from_option p (f p)
                      = opt_app (fun x -> x) p (f p)

  I've left the explicit definitions because they are more perspicuous
  than the derived versions and hardly verbose.
*)

  let opt_sequence e =  (* sequence *)
    let rec aux accum = function
      | []             -> Some (List.rev accum)
      | Some x :: rest -> aux (x::accum) rest
      | None :: _      -> None
    in aux [] e

  let some : 'a -> 'a option
    = fun x -> Some x
end
include OptionUtils

(** {0 Character Encoding} **)

(** Read a three-digit octal escape sequence and return the
    corresponding char *)

let read_octal c =
  let octal_char = function
    | '0' -> 0 | '1' -> 1 | '2' -> 2 | '3' -> 3
    | '4' -> 4 | '5' -> 5 | '6' -> 6 | '7' -> 7 | _ -> invalid_arg "read_octal"
  in Char.chr((octal_char c.[0]) * 64 +
              (octal_char c.[1]) * 8 +
              (octal_char c.[2]))

let read_hex c =
  let hex_char = function
    | '0' -> 0 | '1' -> 1 | '2' -> 2 | '3' -> 3 | '4' -> 4
    | '5' -> 5 | '6' -> 6 | '7' -> 7 | '8' -> 8 | '9' -> 9
    | 'a' | 'A' -> 10
    | 'b' | 'B' -> 11
    | 'c' | 'C' -> 12
    | 'd' | 'D' -> 13
    | 'e' | 'E' -> 14
    | 'f' | 'F' -> 15 | _ -> invalid_arg "read_hex"
  in Char.chr ((hex_char c.[0]) * 16 + (hex_char c.[1]))

(**Handle escape sequences in string literals.*)
(*
   I would describe them here but the O'Caml lexer gets too confused,
   even though they're in a comment.

   This is here rather than in sl_lexer.mll because the ocamllex gets
   confused by all the backslashes and quotes and refuses to translate
   the file.
*)
let escape_regexp = Str.regexp "\\\\b\\|\\\\n\\|\\\\r\\|\\\\t\\|\\\\\"\\|\\\\\\\\\\|\\\\[0-3][0-7][0-7]\\|\\\\[xX][0-9a-fA-F][0-9a-fA-F]"
let decode_escapes s =
  let unquoter s =
    (* Yes, the Str interface is stateful.  A pretty poor show.  PCRE
       is better, but we'd rather avoid the dependency and stick with
       the standard library. *)
    let s = Str.matched_string s in
      match s with
        | "\\\"" -> "\""
        | "\\\\" -> "\\"
        | "\\n" -> "\n"
        | "\\r" -> "\r"
        | "\\t" -> "\t"
        | "\\b" -> "\b"
        | other when other.[1] = 'x' || other.[1] = 'X' ->
            String.make 1 (read_hex (String.sub other 2 2))
        | other -> String.make 1 (read_octal (String.sub other 1 3)) in
    Str.global_substitute escape_regexp unquoter s

(** [xml_escape], [xml_unescape]
    Escape/unescape for XML escape sequences (e.g. &amp;)
*)
let xml_escape s =
  Str.global_replace (Str.regexp "<") "&lt;"
    (Str.global_replace (Str.regexp "&") "&amp;" s)

let xml_unescape s =
  Str.global_replace (Str.regexp "&amp;") "&"
    (Str.global_replace (Str.regexp "&lt;") "<" s)

(** (0 base64 Routines) *)
let base64decode s =
  try Base64.decode_exn (Str.global_replace (Str.regexp " ") "+" s)
  with Invalid_argument s as e ->
    if s = "B64.decode" then
      raise (Invalid_argument ("base64 decode gave error: " ^ s))
    else
      raise e

let base64encode s =
  (* We may want to use Base64.uri_safe_alphabet rather than the default alphabet *)
  Base64.encode_exn ~alphabet:Base64.default_alphabet ~pad:true s

let gensym_counter = ref 0

(** Any two calls to [gensym] return distinct strings.  The optional
    [prefix] argument can be used to supply a prefix for the string.
*)
let gensym =
  let counter = gensym_counter in
    fun ?prefix:(pref="") () ->
      begin
        incr counter;
        pref ^ "_g" ^ string_of_int !counter
      end

(** gensym a new symbol for each item in the list and return the pairs
    of each item with its new name, always using the optional [prefix]
    argument as the prefix if given. The "graph" of the gensym function,
    if you will.
*)
let pair_fresh_names ?prefix:pfx list =
  graph_func
    (match pfx with
       | Some pfx -> (fun _ -> gensym ~prefix:pfx ())
       | None     -> (fun _ -> gensym ()))
    list

(** Given a list of names, generate a fresh name for each and pair the
    old name with the new one. *)
let refresh_names =
  graph_func (fun x -> gensym ~prefix:x ())

(** Return [true] if any element of the given list is [true] *)
let any_true = List.exists identity

(** {0 System interaction} *)

(** Get an environment variable, return [Some x] if it is defined as
    x, or [None] if it is not in the environment. *)
let getenv : string -> string option =
  fun name ->
    try Some (Sys.getenv name)
    with NotFound _ -> None

(** Get an environment variable, return its value if it is defined, or
    raise an exception if it is not in the environment. *)
let safe_getenv s =
  try Sys.getenv s
  with NotFound _ ->
    (* We need to retain this `failwith` since `errors.ml` depends on
     * Utility.ml *)
    failwith ("The environment variable " ^ s ^ " is not set")

(** Initialise the random number generator *)
let _ = Random.self_init()


(* This is unpleasant, but we can't just say "include Notfound"
   because of name clashes.
*)
module Buffer = Notfound.Buffer
module Hashtbl = Notfound.Hashtbl
module List = Notfound.List
module ListLabels = Notfound.ListLabels
module MoreLabels = Notfound.MoreLabels
module Str = Notfound.Str
module StringLabels = Notfound.StringLabels
module Sys = Notfound.Sys
module Unix = Notfound.Unix
module UnixLabels = Notfound.UnixLabels
module Printexc = Notfound.Printexc

exception NotFound = Notfound.NotFound

(** the integer power function *)
let rec pow a = function
  | 0 -> 1
  | 1 -> a
  | n ->
    let b = pow a (n / 2) in
    b * b * (if n mod 2 = 0 then 1 else a)

(** string of float with a trailing 0 *)
let string_of_float' : float -> string =
  fun f ->
    let s = string_of_float f in
    if String.get s ((String.length s)-1) = '.' then
      s ^ "0"
    else
      s

let time_seconds() = int_of_float (Unix.time())
let time_milliseconds() = int_of_float (Unix.gettimeofday() *. 1000.0)
let time_microseconds() = int_of_float (Unix.gettimeofday() *. 1000000.0)

let strip_leading_slash s =
  if s = "" then s else
  if s = "/" then "" else
  if s.[0] = '/' then String.sub s 1 ((String.length s) - 1) else s

let strip_trailing_slash s =
  if s = "" then s else
  if s = "/" then "" else
  if s.[(String.length s) - 1] = '/' then
    String.sub s 0 ((String.length s) - 1) else
    s

let strip_slashes = (strip_leading_slash -<- strip_trailing_slash)


let format_omission : Format.formatter -> unit = fun fmt -> Format.pp_print_string fmt "..."

module Disk: sig
  exception End_of_stream
  exception AccessError of string
  exception BadLink

  type dir_t
  type file_t
  type link_t

  type item = Directory of dir_t
            | File of file_t
            | Link of link_t
  type inode = { no: int; data: item }

  module Directory: sig
    type t = dir_t
    val basename : t -> string
    val dirname : t -> string
    val to_filename : t -> string
    (* May raise [AccessError]. *)
    val of_path : string -> t
  end

  module File: sig
    type t = file_t
    val basename : t -> string
    val dirname : t -> string
    val relative_name : t -> string
    val to_filename : t -> string
  end

  module Link: sig
    type t = link_t
    (* May raise [BadLink]. *)
    val follow : t -> inode
  end

  module Iterator: sig
    type t

    (* May raise [End_of_stream] or [AccessError]. *)
    val next : t -> inode
    val finalise : t -> unit
    (* May raise [AccessError]. *)
    val of_directory : Directory.t -> t
  end
end = struct

  exception End_of_stream
  exception AccessError of string
  exception BadLink

  type dir_t =
    { root: string;
      rev_suffix: string list }
  type file_t = dir_t
  type link_t = dir_t

  let to_string root rev_suffix =
    Filename.concat root (String.rev_concat Filename.dir_sep rev_suffix)

  let to_filename f =
    to_string f.root f.rev_suffix

  let basename { rev_suffix; _ } =
    List.hd rev_suffix

  let dirname { root; rev_suffix } =
    Filename.concat root (String.rev_concat Filename.dir_sep (List.tl rev_suffix))

  let make root rev_suffix = { root; rev_suffix }

  type item =
    | Directory of dir_t
    | File of file_t
    | Link of link_t
  and inode = { no: int; data: item }

  let make_file no f = { no; data = File f }
  let make_link no l = { no; data = Link l }
  let make_dir no d = { no; data = Directory d }

  open Unix
  module rec File: sig
    type t = file_t
    val basename : t -> string
    val relative_name : t -> string
    val dirname : t -> string
    val make : string -> string list -> t
    val to_filename : t -> string
  end = struct
    type t = file_t
    let basename = basename
    let dirname = dirname
    let relative_name f =
      String.rev_concat Filename.dir_sep f.rev_suffix
    let make = make
    let to_filename = to_filename
  end and Directory: sig
    type t = dir_t
    val basename : t -> string
    val dirname : t -> string
    val to_filename : t -> string
    val make : string -> string list -> t
    val of_path : string -> t
  end = struct
    type t = dir_t
    let basename = basename
    let dirname = dirname
    let to_filename = to_filename
    let make = make

    let of_path path =
      if Sys.file_exists path && Sys.is_directory path
      then make path []
      else raise (AccessError path)

  end and Iterator: sig
    type t
    val next : t -> inode
    val finalise : t -> unit
    val of_directory : Directory.t -> t
  end = struct
    type t =
      { handle: Unix.dir_handle;
        file_obj: file_t }

    let finalise { handle; _ } =
      try closedir handle
      with Unix_error (Unix.EBADF, "closedir", _) -> ()

    let rec next it =
      let exception Next in
      try
        let item = readdir it.handle in
        (if String.equal "." item || String.equal ".." item
         then raise Next);
        let suffix = item :: it.file_obj.rev_suffix in
        let node = lstat (to_string it.file_obj.root suffix) in
        match node.st_kind with
        | S_REG -> make_file node.st_ino (File.make it.file_obj.root suffix)
        | S_DIR -> make_dir node.st_ino (Directory.make it.file_obj.root suffix)
        | S_LNK -> make_link node.st_ino (Link.make it.file_obj.root suffix)
        | _ -> raise Next
      with
      | Next -> next it
      | End_of_file ->
         finalise it; raise End_of_stream

    let of_directory dir =
      let filepath = Directory.to_filename dir in
      if Sys.file_exists filepath && Sys.is_directory filepath
      then
        try { handle = opendir filepath;
              file_obj = dir }
        with _ -> raise (AccessError filepath)
      else raise (AccessError filepath)

  end and Link: sig
    type t = link_t
    val follow : t -> inode
    val make : string -> string list -> t
  end = struct
    type t = link_t

    let follow link =
      let node =
        try Unix.stat (to_filename link)
        with Unix.Unix_error _ -> raise (AccessError (to_filename link))
      in
      match node.st_kind with
      | S_REG -> make_file node.st_ino (File.make link.root link.rev_suffix)
      | S_DIR -> make_dir node.st_ino (Directory.make link.root link.rev_suffix)
      | S_LNK -> make_link node.st_ino (Link.make link.root link.rev_suffix)
      | _ -> raise BadLink

    let make = make
  end
end

module type GLOB_POLICY = sig
  val symlinks : [`AlwaysFollow | `FollowOnce | `FollowOnceQuietly ]
  val scan_depth : [`Bounded of int | `SystemDefault ]
end

module DefaultPolicy : GLOB_POLICY = struct
  let symlinks = `FollowOnceQuietly
  let scan_depth = `SystemDefault
end

module Glob: sig
  module type S = sig
    exception CyclicLinkError
    val files : string -> Str.regexp -> Disk.File.t list
    val files_ext : string -> string list -> Disk.File.t list
  end

  module Make(P : GLOB_POLICY): sig
    include S
  end
end = struct
  module type S = sig
    exception CyclicLinkError
    val files : string -> Str.regexp -> Disk.File.t list
    val files_ext : string -> string list -> Disk.File.t list
  end

  module Make(P : GLOB_POLICY) = struct
    exception CyclicLinkError
    type state =
      { mutable todo: (int * Disk.Directory.t Queue.t) list;
        mutable files: Disk.File.t list;
        visited: (int, unit) Hashtbl.t }

    let empty () = { todo = []; files = []; visited = Hashtbl.create 17 }

    let is_match : Str.regexp -> Disk.File.t -> bool
      = fun pattern file ->
      match Str.search_forward pattern (Disk.File.basename file) 0 with
      | _ -> true
      | exception Notfound.NotFound _ -> false

    let depth { todo; _ } =
      match todo with
      | [] -> assert false
      | (d, _) :: _ -> d

    let max_depth = match P.scan_depth with
      | `Bounded max -> max
      | `SystemDefault -> max_int

    let follow_symlink st inode =
      match P.symlinks with
      | `FollowOnce ->
         if Hashtbl.mem st.visited inode.Disk.no
         then raise CyclicLinkError
         else true
      | `FollowOnceQuietly -> not (Hashtbl.mem st.visited inode.Disk.no)
      | `AlwaysFollow -> true

    let add_todo st dir =
      match st.todo with
      | [] -> assert false
      | (_, q) :: _ ->
         Queue.push dir q

    open Disk
    let files root pattern =
      let rec scan_next st pattern =
        match st.todo with
        | [] -> assert false
        | [(_, q)] when Queue.is_empty q -> st.files
        | (_, q) :: todo when Queue.is_empty q ->
           st.todo <- todo; scan_next st pattern
        | (_, q) :: _ ->
           let dir = Queue.pop q in
             begin match try Some (Iterator.of_directory dir)
                         with AccessError _ -> None
             with
             | None -> scan_next st pattern
             | Some it -> loop st pattern it
             end
      and loop st pattern it =
        match Iterator.next it with
        | inode -> process_inode st pattern it inode
        | exception AccessError _ ->
           loop st pattern it
        | exception End_of_stream ->
           Iterator.finalise it;
           scan_next st pattern
      and process_inode st pattern it inode =
        match inode.data with
        | File file when is_match pattern file ->
           st.files <- file :: st.files;
           loop st pattern it
        | Directory dir when depth st < max_depth ->
           add_todo st dir;
           loop st pattern it
        | Link link when follow_symlink st inode ->
           Hashtbl.add st.visited inode.no ();
           begin match Disk.Link.follow link with
           | inode -> process_inode st pattern it inode
           | exception Disk.BadLink -> loop st pattern it
           end
        | _ -> loop st pattern it
      in
      let st =
        let q = Queue.create () in
        Queue.push (Disk.Directory.of_path root) q;
        { (empty ()) with todo = [(0, q)] }
      in
      scan_next st pattern

    let files_ext root extensions =
      let pattern = Printf.sprintf "\\.\\(%s\\)$" (String.concat "\\|" extensions) in
      files root (Str.regexp pattern)
  end
end

(* Looks for a given file, either in the current directory or in the Links opam path *)
let locate_file filename =
  (* If LINKS_LIB is not defined then we search in current directory *)
  let executable_dir = Filename.dirname Sys.executable_name in
  if Sys.file_exists (Filename.concat executable_dir filename) then
    executable_dir
  else try
      (* If all else failed we search for OPAM installation of Links and
         use a prelude that it provides *)
      let opam_links_lib =
        input_line (Unix.open_process_in "opam config var links:lib 2>/dev/null") in
      if Sys.file_exists (Filename.concat opam_links_lib filename)
      then opam_links_lib
      else (* But if no OPAM installation exists we fall back to current
              directory so that user gets a reasonable error message *)
        executable_dir
    with End_of_file ->
      (* User probably does not have OPAM, so fall back to current directory *)
      executable_dir


module LwtHelpers =
struct
  open Lwt.Infix

  let foldl_lwt : ('a -> 'b -> 'a Lwt.t) -> 'a Lwt.t -> 'b list -> 'a Lwt.t =
    fun f z xs ->
      let rec go acc xs =
        match xs with
          | [] -> acc
          | x :: xs ->
              acc >>= fun acc ->
              go (f acc x) xs in
      go z xs

  let rec foldr_lwt : ('a -> 'b -> 'b Lwt.t) -> 'a list -> 'b Lwt.t -> 'b Lwt.t =
    fun f xs acc ->
        match xs with
          | [] -> acc
          | x :: xs ->
              (foldr_lwt f xs acc) >>= fun acc ->
              f x acc

  (* sequence : [m a] -> m [a] *)
  let rec sequence : ('a Lwt.t) list -> ('a list) Lwt.t  = function
    | [] -> Lwt.return []
    | x :: xs ->
        x >>= fun x ->
        (sequence xs) >>= fun xs ->
        Lwt.return (x :: xs)
end

<<<<<<< HEAD
(** remote client->server call *)
let is_remote_call params =
  List.mem_assoc "__name" params && List.mem_assoc "__args" params

(** return __result from server->client call with server continuation __continuation *)
let is_client_return params =
  List.mem_assoc "__continuation" params && List.mem_assoc "__result" params

let is_ajax_call cgi_args =
  (is_remote_call cgi_args) || (is_client_return cgi_args)
=======

(* efficient polymorphic buffers *)
(* builds an array of n pages of size m, with some initial dummy value *)
(* allows random access reading/writing and appending at the end *)
module PolyBuffer : sig
  type 'a buf
  val init : int -> int -> 'a -> 'a buf
  val length : 'a buf -> int
  val get : 'a buf -> int -> 'a
  val set : 'a buf -> int -> 'a -> unit
  val append : 'a buf -> 'a -> unit
  val to_list : 'a buf -> 'a list
end =
struct
  type 'a buf = {mutable numpages: int;
                pagesize: int;
                default: 'a;
                mutable currpage: int;
                mutable nextitem: int;
                mutable pages:'a
                array array}

  let init n m x = {numpages = n;
                    pagesize = m;
                    default = x;
                    currpage = 0;
                    nextitem = 0;
                    pages = Array.init n (fun _ -> Array.init m (fun _ -> x)) }

  let length buf = buf.currpage*buf.pagesize + buf.nextitem

  let set buf i x =
  if 0 <= i && i < buf.currpage*buf.pagesize + buf.nextitem
    then Array.set (Array.get buf.pages (i/buf.pagesize)) (i mod buf.pagesize) x
    else raise Not_found

  let get buf i =
    if 0 <= i && i < buf.currpage*buf.pagesize + buf.nextitem
    then Array.get (Array.get buf.pages (i/buf.pagesize)) (i mod buf.pagesize)
    else raise (Invalid_argument "index out of bounds")

  let append buf x =
    (* first, check if there is enough space or allocation is needed *)
    if (buf.nextitem = buf.pagesize)
    then begin
      buf.nextitem <- 0;
      buf.currpage <- buf.currpage+1;
      if (buf.currpage = buf.numpages)
      then begin (* need to allocate a new page and copy over *)
        buf.numpages <- buf.numpages+1;
        let newpages = Array.init buf.numpages (fun i ->
                          if i < Array.length(buf.pages)
                          then Array.get buf.pages i
                          else Array.init buf.pagesize (fun _ -> buf.default)) in
        buf.pages <- newpages
      end
    end;
    Array.set (Array.get buf.pages buf.currpage) buf.nextitem x;
    buf.nextitem <- buf.nextitem + 1

  let to_list buf = List.init (length buf) (get buf)
end
>>>>>>> 1ea9780c
<|MERGE_RESOLUTION|>--- conflicted
+++ resolved
@@ -1459,7 +1459,6 @@
         Lwt.return (x :: xs)
 end
 
-<<<<<<< HEAD
 (** remote client->server call *)
 let is_remote_call params =
   List.mem_assoc "__name" params && List.mem_assoc "__args" params
@@ -1470,7 +1469,6 @@
 
 let is_ajax_call cgi_args =
   (is_remote_call cgi_args) || (is_client_return cgi_args)
-=======
 
 (* efficient polymorphic buffers *)
 (* builds an array of n pages of size m, with some initial dummy value *)
@@ -1532,5 +1530,4 @@
     buf.nextitem <- buf.nextitem + 1
 
   let to_list buf = List.init (length buf) (get buf)
-end
->>>>>>> 1ea9780c
+end