--- conflicted
+++ resolved
@@ -128,15 +128,10 @@
      result =
 
        fun req_data name cont args ->
-<<<<<<< HEAD
+         if not(Settings.get webs_running) then
+           raise (Errors.forbidden_client_call name "outside of web mode");
          if not(RequestData.is_ajax_call (RequestData.get_cgi_parameters req_data)) then
            raise (Errors.forbidden_client_call name "before server page is ready");
-         if not(Settings.get Basicsettings.web_mode) then
-           raise (Errors.forbidden_client_call name "outside of web mode");
-=======
-         if not(Settings.get webs_running) then
-           raise (Errors.client_call_outside_webmode name);
->>>>>>> a1ffb17f
          (*if not(Proc.singlethreaded()) then
            raise (internal_error "Remaining procs on server at client call!"); *)
          Debug.print("Making client call to " ^ name);
