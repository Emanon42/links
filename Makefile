--- conflicted
+++ resolved
@@ -37,12 +37,8 @@
 OCAMLOPT := ocamlopt.opt -p -inline 0
 else
 OCAMLOPT := ocamlopt.opt
-<<<<<<< HEAD
 OCAMLC := ocamlc
-=======
 endif
-OCAMLC := ocamlc.opt
->>>>>>> bdb0345a
 
 # use ocamldep.opt if it exists
 # (it doesn't exist for all OCaml installations)
@@ -144,14 +140,11 @@
 
 
 LIBS    = nums str $(DB_LIBS) deriving
-<<<<<<< HEAD
-=======
 
 ifndef THREADS
 LIBS += unix
 endif
 
->>>>>>> bdb0345a
 RESULT  = links
 CLIBS 	= $(DB_CLIBS)
 
