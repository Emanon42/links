--- conflicted
+++ resolved
@@ -80,20 +80,12 @@
           tables.ml                             \
           closures.ml                           \
           parse.mli parse.ml                    \
-<<<<<<< HEAD
-          sugarTraversals.mli  sugarTraversals.ml \
-	  moduleUtils.mli moduleUtils.ml       \
-          chaser.mli chaser.ml                 \
+          sugarTraversals.mli  sugarTraversals.ml       \
+	  moduleUtils.mli moduleUtils.ml \
+          resolvePositions.mli resolvePositions.ml       \
+	  chaser.mli chaser.ml \
 	  desugarModules.mli desugarModules.ml \
-          desugarDatatypes.mli desugarDatatypes.ml \
-=======
-          sugarTraversals.mli  sugarTraversals.ml       \
-					moduleUtils.mli moduleUtils.ml \
-          resolvePositions.mli resolvePositions.ml       \
-					chaser.mli chaser.ml \
-					desugarModules.mli desugarModules.ml \
           desugarDatatypes.mli desugarDatatypes.ml      \
->>>>>>> 85c61335
           defaultAliases.ml                     \
 					requestData.mli requestData.ml        \
           value.mli value.ml                    \
