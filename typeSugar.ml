--- conflicted
+++ resolved
@@ -1927,12 +1927,8 @@
                   List.iter (fun e' -> unify ~handle:Gripers.list_lit (pos_and_typ e, pos_and_typ e')) es;
                   `ListLit (List.map erase (e::es), Some (typ e)), `Application (Types.list, [`Type (typ e)]), merge_usages (List.map usages (e::es))
             end
-<<<<<<< HEAD
 	| `HandlerLit _ -> assert false (* Should already be desugared at this stage *)
-        | `FunLit (_, lin, (pats, body)) ->
-=======
         | `FunLit (_, lin, (pats, body), location) ->
->>>>>>> d66ce1ff
             let vs = check_for_duplicate_names pos (List.flatten pats) in
             let pats = List.map (List.map tpc) pats in
             let pat_env = List.fold_left (List.fold_left (fun env pat' -> Env.extend env (pattern_env pat'))) Env.empty pats in
