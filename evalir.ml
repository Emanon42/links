open Notfound
open Utility
<<<<<<< HEAD

module Session = struct
  type apid = int              (* access point id *)
  type portid = int
  type pid = int               (* process id *)
  type chan = portid * portid  (* a channel is a pair of ports *)

  type ap_state = Balanced | Accepting of chan list | Requesting of chan list

  let flip_chan (outp, inp) = (inp, outp)

  let access_points = (Hashtbl.create 10000 : (apid, ap_state) Hashtbl.t)

  let buffers = (Hashtbl.create 10000 : (portid, Value.t Queue.t) Hashtbl.t)
  let blocked = (Hashtbl.create 10000 : (portid, pid) Hashtbl.t)
  let forward = (Hashtbl.create 10000 : (portid, portid Unionfind.point) Hashtbl.t)

  let generator () =
    let i = ref 0 in
      fun () -> incr i; !i

  let fresh_apid = generator ()
  let fresh_portid = generator ()
  let fresh_chan () =
    let outp = fresh_portid () in
    let inp = fresh_portid () in
      (outp, inp)

  let new_channel () =
    let (outp, inp) as c = fresh_chan () in
      Hashtbl.add buffers outp (Queue.create ());
      Hashtbl.add buffers inp (Queue.create ());
      Hashtbl.add forward outp (Unionfind.fresh outp);
      Hashtbl.add forward inp (Unionfind.fresh inp);
      c

  let new_access_point () =
    let apid = fresh_apid () in
      Hashtbl.add access_points apid Balanced;
      apid

  let accept : apid -> chan * bool =
    fun apid ->
      let state = Hashtbl.find access_points apid in
      let (c, state', blocked) =
        match state with
        | Balanced             -> let c = new_channel () in (c, Accepting [c], true)
        | Accepting cs         -> let c = new_channel () in (c, Accepting (cs @ [c]), true)
        | Requesting [c]       -> (c, Balanced, false)
        | Requesting (c :: cs) -> (c, Requesting cs, false)
      in
        Hashtbl.replace access_points apid state';
        c, blocked

  let request : apid -> chan * bool =
    fun apid ->
      let state = Hashtbl.find access_points apid in
      let (c, state', blocked) =
        match state with
        | Balanced            -> let c = new_channel () in (c, Requesting [c], true)
        | Requesting cs       -> let c = new_channel () in (c, Requesting (cs @ [c]), true)
        | Accepting [c]       -> (c, Balanced, false)
        | Accepting (c :: cs) -> (c, Accepting cs, false)
      in
        Hashtbl.replace access_points apid state';
        flip_chan c, blocked

  let rec find_active p =
    Unionfind.find (Hashtbl.find forward p)

  let forward inp outp =
    Unionfind.union (Hashtbl.find forward inp) (Hashtbl.find forward outp)

  let block portid pid =
    let portid = find_active portid in
      Hashtbl.add blocked portid pid
  let rec unblock portid =
    let portid = find_active portid in
      if Hashtbl.mem blocked portid then
        begin
          let pid = Hashtbl.find blocked portid in
            Hashtbl.remove blocked portid;
            Some pid
        end
      else
        None

  let rec send msg p =
    (* Debug.print ("Sending along: " ^ string_of_int p); *)
    let p = find_active p in
      Queue.push msg (Hashtbl.find buffers p)

  let rec receive p =
    (* Debug.print ("Receiving on: " ^ string_of_int p); *)
    let p = find_active p in
    let buf = Hashtbl.find buffers p in
      if not (Queue.is_empty buf) then
        Some (Queue.pop buf)
      else
        None

  let fuse (out1, in1) (out2, in2) =
    let out1 = find_active out1 in
    let in1 = find_active in1 in
    let out2 = find_active out2 in
    let in2 = find_active in2 in
      Queue.transfer (Hashtbl.find buffers in1) (Hashtbl.find buffers out2);
      Queue.transfer (Hashtbl.find buffers in2) (Hashtbl.find buffers out1);
      forward in1 out2;
      forward in2 out1

  let unbox_port = Num.int_of_num -<- Value.unbox_int
  let unbox_chan' chan =
    let (outp, inp) = Value.unbox_pair chan in
      (Value.unbox_int outp, Value.unbox_int inp)
  let unbox_chan chan =
    let (outp, inp) = Value.unbox_pair chan in
      (unbox_port outp, unbox_port inp)
end

let lookup_fun = Tables.lookup Tables.fun_defs
let find_fun = Tables.find Tables.fun_defs
=======
open Proc
>>>>>>> b7eac6ee

module Eval = struct
  open Ir

  exception EvaluationError of string
  exception Wrong

  let eval_error fmt : 'a =
    let error msg = raise (EvaluationError msg) in
      Printf.kprintf error fmt

  let db_connect : Value.t -> Value.database * string = fun db ->
    let driver = Value.unbox_string (Value.project "driver" db)
    and name = Value.unbox_string (Value.project "name" db)
    and args = Value.unbox_string (Value.project "args" db) in
    let params =
      (if args = "" then name
       else name ^ ":" ^ args)
    in
      Value.db_connect driver params

  let lookup_fun_def env f =
    match lookup_fun f with
    | None -> None
    | Some (finfo, _, None, location) ->
      begin
        match location with
        | `Server | `Unknown ->
          (* TODO: perhaps we should actually use env here - and make
             sure we only call this function when it is sufficiently
             small *)
          Some (`FunctionPtr (f, Value.empty_env))
        | `Client ->
          Some (`ClientFunction (Js.var_name_binder (f, finfo)))
      end

  let find_fun_def env f =
    val_of (lookup_fun_def env f)

<<<<<<< HEAD
  (* TODO: explicitly distinguish functions and variables in the
     IR so we don't have to do this check every time we look up a
     variable *)
  let lookup_var var env =
    if Lib.is_primitive_var var then Lib.primitive_stub_by_code var
    else
      match lookup_fun_def env var with
      | None ->
        Value.find var env
      | Some v -> v

=======
>>>>>>> b7eac6ee
   let serialize_call_to_client (continuation, name, arg) =
     Json.jsonize_call continuation name arg

   let client_call : string -> Value.continuation -> Value.t list -> 'a =
     fun name cont args ->
       if not(Settings.get_value Basicsettings.web_mode) then
         failwith "Can't make client call outside web mode.";
       if not(Proc.singlethreaded()) then
         failwith "Remaining procs on server at client call!";
       Debug.print("Making client call to " ^ name);
(*        Debug.print("Call package: "^serialize_call_to_client (cont, name, args)); *)
       let call_package = Utility.base64encode
                            (serialize_call_to_client (cont, name, args)) in
         Lib.print_http_response ["Content-type", "text/plain"] call_package;
         exit 0

  (** {0 Evaluation} *)
  let rec value env : Ir.value -> Value.t = function
    | `Constant `Bool b -> `Bool b
    | `Constant `Int n -> `Int n
    | `Constant `Char c -> `Char c
    | `Constant `String s -> Value.box_string s
    | `Constant `Float f -> `Float f
    | `Variable var -> lookup_var var env
(*
        begin
          match lookup_var var env with
            | Some v -> v
            | _      -> eval_error "Variable not found: %d" var
        end
*)
    | `Extend (fields, r) ->
        begin
          match opt_app (value env) (`Record []) r with
            | `Record fs ->
                (* HACK

                   Pre-pending the fields to r in this order shouldn't
                   be necessary but without the List.rev, deriving
                   somehow manages to serialise things in the wrong
                   order on the "Your Shopping Cart" page of the
                   winestore example. *)
                `Record (List.rev
                           (StringMap.fold
                              (fun label v fs ->
                                 if List.mem_assoc label fs then
                                   (* (label, value env v) :: (List.remove_assoc label fs) *)
                                   eval_error
                                     "Error adding fields: label %s already present" label
                                 else
                                   (label, value env v)::fs)
                              fields
                              []) @ fs)
(*                 `Record (StringMap.fold  *)
(*                            (fun label v fs -> *)
(*                               (label, value env v)::fs) *)
(*                            fields *)
(*                            fs) *)
            | _ -> eval_error "Error adding fields: non-record"
        end
    | `Project (label, r) ->
        begin
          match value env r with
            | `Record fields when List.mem_assoc label fields ->
                List.assoc label fields
            | _ -> eval_error "Error projecting label %s" label
        end
    | `Erase (labels, r) ->
        begin
          match value env r with
            | `Record fields when
                StringSet.for_all (fun label -> List.mem_assoc label fields) labels ->
                `Record (StringSet.fold (fun label fields -> List.remove_assoc label fields) labels fields)
            | _ -> eval_error "Error erasing labels {%s}" (String.concat "," (StringSet.elements labels))
        end
    | `Inject (label, v, t) -> `Variant (label, value env v)
    | `TAbs (_, v) -> value env v
    | `TApp (v, _) -> value env v
    | `XmlNode (tag, attrs, children) ->
        let children =
          List.fold_right
            (fun v children ->
               let v = value env v in
                 List.map Value.unbox_xml (Value.unbox_list v) @ children)
            children [] in
        let children =
          StringMap.fold
            (fun name v attrs ->
               Value.Attr (name, Value.unbox_string (value env v)) :: attrs)
            attrs children
        in
          Value.box_list [Value.box_xml (Value.Node (tag, children))]
    | `ApplyPure (f, args) ->
<<<<<<< HEAD
      let previousAtomic = !atomic in
        begin
          try (
            atomic := true;
            (* Debug.print ("Applying pure function"); *)
            ignore (apply [] env (value env f, List.map (value env) args));
            failwith "boom"
          ) with
            | TopLevel (_, v) -> atomic := previousAtomic; v
        end
    | `Closure (f, v) ->
      let (finfo, _, z, location) = find_fun f in
      let z =
        match z with
        | None -> failwith ("Closure without environment variable: " ^ Ir.Show_value.show (`Closure (f, v)));
        | Some z -> z
      in
      begin
        match location with
        | `Server | `Unknown ->
          let r = value env v in
          let locals = Value.bind z (value env v, `Local) Value.empty_env in
          `FunctionPtr (f, locals)
        | `Client ->
          `ClientFunction (Js.var_name_binder (f, finfo))
      end
=======
       Proc.atomically (fun () -> apply [] env (value env f, List.map (value env) args))
>>>>>>> b7eac6ee
    | `Coerce (v, t) -> value env v

  and apply cont env : Value.t * Value.t list -> Proc.thread_result Lwt.t =
    function
    | `FunctionPtr (f, locals), ps ->
      let (_finfo, (xs, body), _z, _location) as def = find_fun f in
      let env = Value.shadow env ~by:locals in

      (* extend env with arguments *)
      let env = List.fold_right2 (fun x p -> Value.bind x (p, `Local)) xs ps env in
      computation env cont body
    | `PrimitiveFunction ("Send",_), [pid; msg] ->
        if Settings.get_value Basicsettings.web_mode && not (Settings.get_value Basicsettings.concurrent_server) then
           client_call "_SendWrapper" cont [pid; msg]
        else
          let pid = Num.int_of_num (Value.unbox_int pid) in
            (try
               Mailbox.send_message msg pid;
               Proc.awaken pid
             with
                 UnknownProcessID pid ->
                   (* FIXME: printing out the message might be more useful. *)
                   failwith("Couldn't deliver message because destination process has no mailbox."));
            apply_cont cont env (`Record [])
    | `PrimitiveFunction ("spawn",_), [func] ->
        if Settings.get_value Basicsettings.web_mode && not (Settings.get_value Basicsettings.concurrent_server) then
           client_call "_spawnWrapper" cont [func]
        else
          begin
            let var = Var.dummy_var in
            let cont' = (`Local, var, Value.empty_env IntMap.empty,
                         ([], `Apply (`Variable var, []))) in
            let new_pid = Proc.create_process false (fun () -> apply_cont (cont'::Value.toplevel_cont) env func) in
            apply_cont cont env (`Int (Num.num_of_int new_pid))
          end
    | `PrimitiveFunction ("spawnAngel",_), [func] ->
        if Settings.get_value Basicsettings.web_mode && not (Settings.get_value Basicsettings.concurrent_server) then
           client_call "_spawnWrapper" cont [func]
        else
          begin
            (* if Settings.get_value Basicsettings.web_mode then *)
            (*   failwith("Can't spawn at the server in web mode."); *)
            let var = Var.dummy_var in
            let cont' = (`Local, var, Value.empty_env IntMap.empty,
                         ([], `Apply (`Variable var, []))) in
            let new_pid = Proc.create_process true (fun () -> apply_cont (cont'::Value.toplevel_cont) env func) in
            apply_cont cont env (`Int (Num.num_of_int new_pid))
          end
    | `PrimitiveFunction ("recv",_), [] ->
        (* If there are any messages, take the first one and apply the
           continuation to it.  Otherwise, block the process (put its
           continuation in the blocked_processes table) and let the
           scheduler choose a different thread.  *)
(*         if (Settings.get_value Basicsettings.web_mode) then *)
(*             Debug.print("receive in web server mode--not implemented."); *)
        if Settings.get_value Basicsettings.web_mode && not (Settings.get_value Basicsettings.concurrent_server) then
           client_call "_recvWrapper" cont []
        else
        begin match Mailbox.pop_message () with
            Some message ->
              Debug.print("delivered message.");
              apply_cont cont env message
          | None ->
              let recv_frame = Value.expr_to_contframe
                env (Lib.prim_appln "recv" [])
              in
              Proc.block (fun () -> apply_cont (recv_frame::cont) env (`Record []))
        end
    (* Session stuff *)
    | `PrimitiveFunction ("new", _), [] ->
      let apid = Session.new_access_point () in
        apply_cont cont env (`Int (Num.num_of_int apid))
    | `PrimitiveFunction ("accept", _), [ap] ->
      let apid = Num.int_of_num (Value.unbox_int ap) in
      let (c, d), blocked = Session.accept apid in
      Debug.print ("accepting: (" ^ string_of_int c ^ ", " ^ string_of_int d ^ ")");
      let c' = Num.num_of_int c in
      let d' = Num.num_of_int d in
        if blocked then
          let accept_frame =
              Value.expr_to_contframe env
                (`Return (`Extend (StringMap.add "1" (`Constant (`Int c'))
                                     (StringMap.add "2" (`Constant (`Int d'))
                                        StringMap.empty), None)))
            in
              (* block my end of the channel *)
              Session.block c (Proc.get_current_pid ());
              Proc.block (fun () -> apply_cont (accept_frame::cont) env (`Record []))
        else
          begin
            begin
              (* unblock the other end of the channel *)
              match Session.unblock d with
              | Some pid -> Proc.awaken pid
              | None     -> assert false
            end;
            apply_cont cont env (Value.box_pair
                                   (Value.box_int (Num.num_of_int c))
                                   (Value.box_int (Num.num_of_int d)))
          end
    | `PrimitiveFunction ("request", _), [ap] ->
      let apid = Num.int_of_num (Value.unbox_int ap) in
      let (c, d), blocked = Session.request apid in
      Debug.print ("requesting: (" ^ string_of_int c ^ ", " ^ string_of_int d ^ ")");
      let c' = Num.num_of_int c in
      let d' = Num.num_of_int d in
        if blocked then
          let request_frame =
              Value.expr_to_contframe env
                (`Return (`Extend (StringMap.add "1" (`Constant (`Int c'))
                                     (StringMap.add "2" (`Constant (`Int d'))
                                        StringMap.empty), None)))
            in
              (* block my end of the channel *)
              Session.block c (Proc.get_current_pid ());
              Proc.block (fun () -> apply_cont (request_frame::cont) env (`Record []))
        else
          begin
            begin
              (* unblock the other end of the channel *)
              match Session.unblock d with
              | Some pid -> Proc.awaken pid
              | None     -> assert false
            end;
            apply_cont cont env (Value.box_pair
                                   (Value.box_int (Num.num_of_int c))
                                   (Value.box_int (Num.num_of_int d)))
          end
    | `PrimitiveFunction ("send", _), [v; chan] ->
      Debug.print ("sending: " ^ Value.string_of_value v ^ " to channel: " ^ Value.string_of_value chan);
      let (outp, _) = Session.unbox_chan chan in
      Session.send v outp;
      begin
        match Session.unblock outp with
          Some pid -> Proc.awaken pid
        | None     -> ()
      end;
      apply_cont cont env chan
    | `PrimitiveFunction ("receive", _), [chan] ->
      begin
        Debug.print("receiving from channel: " ^ Value.string_of_value chan);
        let (out', in') = Session.unbox_chan' chan in
        let inp = Num.int_of_num in' in
          match Session.receive inp with
          | Some v ->
            Debug.print ("grabbed: " ^ Value.string_of_value v);
            apply_cont cont env (Value.box_pair v chan)
          | None ->
            let grab_frame =
              Value.expr_to_contframe env (Lib.prim_appln "receive" [`Extend (StringMap.add "1" (`Constant (`Int out'))
                                                                                (StringMap.add "2" (`Constant (`Int in'))
                                                                                   StringMap.empty), None)])
            in
              Session.block inp (Proc.get_current_pid ());
              Proc.block (fun () -> apply_cont (grab_frame::cont) env (`Record []))
      end
    | `PrimitiveFunction ("link", _), [chanl; chanr] ->
      let unblock p =
        match Session.unblock p with
        | Some pid -> (*Debug.print("unblocked: "^string_of_int p); *)
                      Proc.awaken pid
        | None     -> () in
      Debug.print ("linking channels: " ^ Value.string_of_value chanl ^ " and: " ^ Value.string_of_value chanr);
      let (out1, in1) = Session.unbox_chan chanl in
      let (out2, in2) = Session.unbox_chan chanr in
      (* HACK *)
      let end_bang = `Variable (Env.String.lookup (val_of !Lib.prelude_nenv) "makeEndBang") in
        Session.fuse (out1, in1) (out2, in2);
        unblock out1;
        unblock out2;
        apply cont env (value env end_bang, [])
    (*****************)
    | `PrimitiveFunction (n,None), args ->
       apply_cont cont env (Lib.apply_pfun n args)
    | `PrimitiveFunction (n,Some code), args ->
       apply_cont cont env (Lib.apply_pfun_by_code code args)
    | `ClientFunction name, args -> client_call name cont args
    | `Continuation c,      [p] -> apply_cont c env p
    | `Continuation _,       _  ->
        eval_error "Continuation applied to multiple (or zero) arguments"
    | _                        -> eval_error "Application of non-function"
<<<<<<< HEAD
  and apply_cont cont env v : Value.t =
    let stepf() =
      match cont with
        | [] when !atomic ->
            raise (TopLevel (Value.globals env, v))
        | [] when Proc.current_is_main() ->
            if not (Proc.active_angels() || Settings.get_value Basicsettings.wait_for_child_processes) || Proc.singlethreaded () then
              raise (TopLevel (Value.globals env, v))
            else
              begin
                Debug.print ("Finished top level process (other processes still active)");
                Proc.suspend_current ([], v);
                switch_context env
              end
        | [] ->
          Debug.print ("Finished process: " ^ string_of_int (Proc.get_current_pid()));
          Proc.finish_current();
          switch_context env
        | (scope, var, locals, comp)::cont ->
          let env = Value.bind var (v, scope) (Value.shadow env ~by:locals) in
              computation env cont comp
    in
      scheduler env (cont, v) stepf

  and computation env cont (bindings, tailcomp) : Value.t =
=======
  and apply_cont cont env v : Proc.thread_result Lwt.t =
    match cont with
    | [] -> Proc.finish (env, v)
    | (scope, var, locals, comp) :: cont ->
       let env = Value.bind var (v, scope) (Value.shadow env ~by:locals) in
       computation env cont comp
  and computation env cont (bindings, tailcomp) : Proc.thread_result Lwt.t =
>>>>>>> b7eac6ee
    match bindings with
      | [] -> tail_computation env cont tailcomp
      | b::bs -> match b with
        | `Let ((var, _) as b, (_, tc)) ->
              let locals = Value.localise env var in
              let cont' = (((Var.scope_of_binder b, var, locals, (bs, tailcomp))
                           ::cont) : Value.continuation) in
              tail_computation env cont' tc
          (* function definitions are stored in the global fun map *)
          | `Fun _ ->
            computation env cont (bs, tailcomp)
          | `Rec _ ->
            computation env cont (bs, tailcomp)
          | `Alien _ ->
            computation env cont (bs, tailcomp)
          | `Module _ -> failwith "Not implemented interpretation of modules yet"
<<<<<<< HEAD
  and tail_computation env cont : Ir.tail_computation -> Value.t = function
=======
  and tail_computation env cont : Ir.tail_computation -> Proc.thread_result Lwt.t = function
    (* | `Return (`ApplyPure _ as v) -> *)
    (*   let w = (value env v) in *)
    (*     Debug.print ("ApplyPure"); *)
    (*     Debug.print ("  value term: " ^ Show.show Ir.show_value v); *)
    (*     Debug.print ("  cont: " ^ Value.string_of_cont cont); *)
    (*     Debug.print ("  value: " ^ Value.string_of_value w); *)
    (*     apply_cont cont env w *)
>>>>>>> b7eac6ee
    | `Return v      -> apply_cont cont env (value env v)
    | `Apply (f, ps) ->
        apply cont env (value env f, List.map (value env) ps)
    | `Special s     -> special env cont s
    | `Case (v, cases, default) ->
      begin match value env v with
        | `Variant (label, _) as v ->
          begin
            match StringMap.lookup label cases, default, v with
            | Some ((var,_), c), _, `Variant (_, v)
            | _, Some ((var,_), c), v ->
              computation (Value.bind var (v, `Local) env) cont c
            | None, _, #Value.t -> eval_error "Pattern matching failed"
            | _ -> assert false (* v not a variant *)
          end
        | _ -> eval_error "Case of non-variant"
      end
    | `If (c,t,e)    ->
<<<<<<< HEAD
      computation env cont
        (match value env c with
         | `Bool true     -> t
         | `Bool false    -> e
         | _              -> eval_error "Conditional was not a boolean")
  and special env cont : Ir.special -> Value.t = function
=======
        computation env cont
          (match value env c with
             | `Bool true     -> t
             | `Bool false    -> e
             | _              -> eval_error "Conditional was not a boolean")
  and special env cont : Ir.special -> Proc.thread_result Lwt.t = function
>>>>>>> b7eac6ee
    | `Wrong _                    -> raise Wrong
    | `Database v                 -> apply_cont cont env (`Database (db_connect (value env v)))
    | `Table (db, name, (readtype, _, _)) ->
      begin
        (* OPTIMISATION: we could arrange for concrete_type to have
           already been applied here *)
        match value env db, value env name, (TypeUtils.concrete_type readtype) with
          | `Database (db, params), name, `Record row ->
            apply_cont cont env (`Table ((db, params), Value.unbox_string name, row))
          | _ -> eval_error "Error evaluating table handle"
      end
    | `Query (range, e, _t) ->
       let range =
         match range with
         | None -> None
         | Some (limit, offset) ->
            Some (Value.unbox_int (value env limit), Value.unbox_int (value env offset)) in
       begin
         match Query.compile env (range, e) with
         | None -> computation env cont e
         | Some (db, q, t) ->
            let (fieldMap, _, _), _ =
              Types.unwrap_row(TypeUtils.extract_row t) in
            let fields =
              StringMap.fold
                (fun name t fields ->
                 match t with
                 | `Present t -> (name, t)::fields
                 | `Absent -> assert false
                 | `Var _ -> assert false)
                fieldMap
                []
            in
            apply_cont cont env (Database.execute_select fields q db)
       end
      (* TODO: Is this refactoring valid?
      let result =
        match Query.compile env (range, e) with
          | None -> computation env cont e
          | Some (db, q, t) ->
            let (fieldMap, _, _), _ =
              Types.unwrap_row(TypeUtils.extract_row t) in
            let fields =
              StringMap.fold
                (fun name t fields ->
                  match t with
                    | `Present t -> (name, t)::fields
                    | `Absent -> assert false
                    | `Var _ -> assert false)
                fieldMap
                []
            in
              Database.execute_select fields q db
      in
        apply_cont cont env result
       *)
    | `Update ((xb, source), where, body) ->
      let db, table, field_types =
        match value env source with
          | `Table ((db, _), table, (fields, _, _)) ->
            db, table, (StringMap.map (function
                                        | `Present t -> t
                                        | _ -> assert false) fields)
          | _ -> assert false in
      let update_query =
        Query.compile_update db env ((Var.var_of_binder xb, table, field_types), where, body) in
      let () = ignore (Database.execute_command update_query db) in
        apply_cont cont env (`Record [])
    | `Delete ((xb, source), where) ->
      let db, table, field_types =
        match value env source with
          | `Table ((db, _), table, (fields, _, _)) ->
            db, table, (StringMap.map (function
                                        | `Present t -> t
                                        | _ -> assert false) fields)
          | _ -> assert false in
      let delete_query =
        Query.compile_delete db env ((Var.var_of_binder xb, table, field_types), where) in
      let () = ignore (Database.execute_command delete_query db) in
        apply_cont cont env (`Record [])
    | `CallCC f                   ->
      apply cont env (value env f, [`Continuation cont])
    (* Session stuff *)
    | `Select (name, v) ->
      let chan = value env v in
      Debug.print ("selecting: " ^ name ^ " from: " ^ Value.string_of_value chan);
      let (outp, _) = Session.unbox_chan chan in
      Session.send (Value.box_string name) outp;
      begin
        match Session.unblock outp with
          Some pid -> Proc.awaken pid
        | None     -> ()
      end;
      apply_cont cont env chan
    | `Choice (v, cases) ->
      begin
        let chan = value env v in
        Debug.print("choosing from: " ^ Value.string_of_value chan);
        let (out', in') = Session.unbox_chan' chan in
        let inp = Num.int_of_num in' in
          match Session.receive inp with
          | Some v ->
            Debug.print ("chose: " ^ Value.string_of_value v);
            let label = Value.unbox_string v in
              begin
                match StringMap.lookup label cases with
                | Some ((var,_), body) ->
                  computation (Value.bind var (chan, `Local) env) cont body
                | None -> eval_error "Choice pattern matching failed"
              end
          | None ->
            let choice_frame =
              Value.expr_to_contframe env (`Special (`Choice (v, cases)))
            in
              Session.block inp (Proc.get_current_pid ());
              Proc.block (fun () -> apply_cont (choice_frame::cont) env (`Record []))
      end
    (*****************)

  let eval : Value.env -> program -> Proc.thread_result Lwt.t =
    fun env -> computation env Value.toplevel_cont
end

let run_program_with_cont : Value.continuation -> Value.env -> Ir.program ->
  (Value.env * Value.t) =
  fun cont env program ->
    try (
      Proc.run (fun () -> Eval.computation env cont program)
    ) with
      | NotFound s -> failwith ("Internal error: NotFound " ^ s ^
                                   " while interpreting.")

let run_program : Value.env -> Ir.program -> (Value.env * Value.t) =
  fun env program ->
    try (
      Proc.run (fun () -> Eval.eval env program)
    ) with
      | NotFound s -> failwith ("Internal error: NotFound " ^ s ^
                                   " while interpreting.")
      | Not_found  -> failwith ("Internal error: Not_found while interpreting.")

let run_defs : Value.env -> Ir.binding list -> Value.env =
  fun env bs ->
    let env, _value =
      run_program env (bs, `Return(`Extend(StringMap.empty, None))) in
      env

(** [apply_cont_toplevel cont env v] applies a continuation to a value
    and returns the result. Finishing the main thread normally comes
    here immediately. *)
let apply_cont_toplevel cont env v =
  try snd (Proc.run (fun () -> Eval.apply_cont cont env v))
  with
    | NotFound s -> failwith ("Internal error: NotFound " ^ s ^
                                " while interpreting.")
let apply_with_cont cont env (f, vs) =
  try Eval.apply cont env (f, vs)
  with
    | Eval.TopLevel s -> snd s
    | NotFound s -> failwith ("Internal error: NotFound " ^ s ^
                                " while interpreting.")

let apply_toplevel env (f, vs) =
  try snd (Proc.run (fun () -> Eval.apply [] env (f, vs)))
  with
    | NotFound s -> failwith ("Internal error: NotFound " ^ s ^
                                " while interpreting.")

let eval_toplevel env program =
  try snd (Proc.run (fun () -> Eval.eval env program))
  with
    | NotFound s -> failwith ("Internal error: NotFound " ^ s ^
                                " while interpreting.")

let eval_fun env f =
  Eval.find_fun_def env f<|MERGE_RESOLUTION|>--- conflicted
+++ resolved
@@ -1,131 +1,9 @@
 open Notfound
 open Utility
-<<<<<<< HEAD
-
-module Session = struct
-  type apid = int              (* access point id *)
-  type portid = int
-  type pid = int               (* process id *)
-  type chan = portid * portid  (* a channel is a pair of ports *)
-
-  type ap_state = Balanced | Accepting of chan list | Requesting of chan list
-
-  let flip_chan (outp, inp) = (inp, outp)
-
-  let access_points = (Hashtbl.create 10000 : (apid, ap_state) Hashtbl.t)
-
-  let buffers = (Hashtbl.create 10000 : (portid, Value.t Queue.t) Hashtbl.t)
-  let blocked = (Hashtbl.create 10000 : (portid, pid) Hashtbl.t)
-  let forward = (Hashtbl.create 10000 : (portid, portid Unionfind.point) Hashtbl.t)
-
-  let generator () =
-    let i = ref 0 in
-      fun () -> incr i; !i
-
-  let fresh_apid = generator ()
-  let fresh_portid = generator ()
-  let fresh_chan () =
-    let outp = fresh_portid () in
-    let inp = fresh_portid () in
-      (outp, inp)
-
-  let new_channel () =
-    let (outp, inp) as c = fresh_chan () in
-      Hashtbl.add buffers outp (Queue.create ());
-      Hashtbl.add buffers inp (Queue.create ());
-      Hashtbl.add forward outp (Unionfind.fresh outp);
-      Hashtbl.add forward inp (Unionfind.fresh inp);
-      c
-
-  let new_access_point () =
-    let apid = fresh_apid () in
-      Hashtbl.add access_points apid Balanced;
-      apid
-
-  let accept : apid -> chan * bool =
-    fun apid ->
-      let state = Hashtbl.find access_points apid in
-      let (c, state', blocked) =
-        match state with
-        | Balanced             -> let c = new_channel () in (c, Accepting [c], true)
-        | Accepting cs         -> let c = new_channel () in (c, Accepting (cs @ [c]), true)
-        | Requesting [c]       -> (c, Balanced, false)
-        | Requesting (c :: cs) -> (c, Requesting cs, false)
-      in
-        Hashtbl.replace access_points apid state';
-        c, blocked
-
-  let request : apid -> chan * bool =
-    fun apid ->
-      let state = Hashtbl.find access_points apid in
-      let (c, state', blocked) =
-        match state with
-        | Balanced            -> let c = new_channel () in (c, Requesting [c], true)
-        | Requesting cs       -> let c = new_channel () in (c, Requesting (cs @ [c]), true)
-        | Accepting [c]       -> (c, Balanced, false)
-        | Accepting (c :: cs) -> (c, Accepting cs, false)
-      in
-        Hashtbl.replace access_points apid state';
-        flip_chan c, blocked
-
-  let rec find_active p =
-    Unionfind.find (Hashtbl.find forward p)
-
-  let forward inp outp =
-    Unionfind.union (Hashtbl.find forward inp) (Hashtbl.find forward outp)
-
-  let block portid pid =
-    let portid = find_active portid in
-      Hashtbl.add blocked portid pid
-  let rec unblock portid =
-    let portid = find_active portid in
-      if Hashtbl.mem blocked portid then
-        begin
-          let pid = Hashtbl.find blocked portid in
-            Hashtbl.remove blocked portid;
-            Some pid
-        end
-      else
-        None
-
-  let rec send msg p =
-    (* Debug.print ("Sending along: " ^ string_of_int p); *)
-    let p = find_active p in
-      Queue.push msg (Hashtbl.find buffers p)
-
-  let rec receive p =
-    (* Debug.print ("Receiving on: " ^ string_of_int p); *)
-    let p = find_active p in
-    let buf = Hashtbl.find buffers p in
-      if not (Queue.is_empty buf) then
-        Some (Queue.pop buf)
-      else
-        None
-
-  let fuse (out1, in1) (out2, in2) =
-    let out1 = find_active out1 in
-    let in1 = find_active in1 in
-    let out2 = find_active out2 in
-    let in2 = find_active in2 in
-      Queue.transfer (Hashtbl.find buffers in1) (Hashtbl.find buffers out2);
-      Queue.transfer (Hashtbl.find buffers in2) (Hashtbl.find buffers out1);
-      forward in1 out2;
-      forward in2 out1
-
-  let unbox_port = Num.int_of_num -<- Value.unbox_int
-  let unbox_chan' chan =
-    let (outp, inp) = Value.unbox_pair chan in
-      (Value.unbox_int outp, Value.unbox_int inp)
-  let unbox_chan chan =
-    let (outp, inp) = Value.unbox_pair chan in
-      (unbox_port outp, unbox_port inp)
-end
+open Proc
 
 let lookup_fun = Tables.lookup Tables.fun_defs
 let find_fun = Tables.find Tables.fun_defs
-=======
-open Proc
->>>>>>> b7eac6ee
 
 module Eval = struct
   open Ir
@@ -165,7 +43,6 @@
   let find_fun_def env f =
     val_of (lookup_fun_def env f)
 
-<<<<<<< HEAD
   (* TODO: explicitly distinguish functions and variables in the
      IR so we don't have to do this check every time we look up a
      variable *)
@@ -177,8 +54,6 @@
         Value.find var env
       | Some v -> v
 
-=======
->>>>>>> b7eac6ee
    let serialize_call_to_client (continuation, name, arg) =
      Json.jsonize_call continuation name arg
 
@@ -272,17 +147,7 @@
         in
           Value.box_list [Value.box_xml (Value.Node (tag, children))]
     | `ApplyPure (f, args) ->
-<<<<<<< HEAD
-      let previousAtomic = !atomic in
-        begin
-          try (
-            atomic := true;
-            (* Debug.print ("Applying pure function"); *)
-            ignore (apply [] env (value env f, List.map (value env) args));
-            failwith "boom"
-          ) with
-            | TopLevel (_, v) -> atomic := previousAtomic; v
-        end
+      Proc.atomically (fun () -> apply [] env (value env f, List.map (value env) args))
     | `Closure (f, v) ->
       let (finfo, _, z, location) = find_fun f in
       let z =
@@ -299,9 +164,6 @@
         | `Client ->
           `ClientFunction (Js.var_name_binder (f, finfo))
       end
-=======
-       Proc.atomically (fun () -> apply [] env (value env f, List.map (value env) args))
->>>>>>> b7eac6ee
     | `Coerce (v, t) -> value env v
 
   and apply cont env : Value.t * Value.t list -> Proc.thread_result Lwt.t =
@@ -332,7 +194,7 @@
         else
           begin
             let var = Var.dummy_var in
-            let cont' = (`Local, var, Value.empty_env IntMap.empty,
+            let cont' = (`Local, var, Value.empty_env,
                          ([], `Apply (`Variable var, []))) in
             let new_pid = Proc.create_process false (fun () -> apply_cont (cont'::Value.toplevel_cont) env func) in
             apply_cont cont env (`Int (Num.num_of_int new_pid))
@@ -345,7 +207,7 @@
             (* if Settings.get_value Basicsettings.web_mode then *)
             (*   failwith("Can't spawn at the server in web mode."); *)
             let var = Var.dummy_var in
-            let cont' = (`Local, var, Value.empty_env IntMap.empty,
+            let cont' = (`Local, var, Value.empty_env,
                          ([], `Apply (`Variable var, []))) in
             let new_pid = Proc.create_process true (fun () -> apply_cont (cont'::Value.toplevel_cont) env func) in
             apply_cont cont env (`Int (Num.num_of_int new_pid))
@@ -483,33 +345,6 @@
     | `Continuation _,       _  ->
         eval_error "Continuation applied to multiple (or zero) arguments"
     | _                        -> eval_error "Application of non-function"
-<<<<<<< HEAD
-  and apply_cont cont env v : Value.t =
-    let stepf() =
-      match cont with
-        | [] when !atomic ->
-            raise (TopLevel (Value.globals env, v))
-        | [] when Proc.current_is_main() ->
-            if not (Proc.active_angels() || Settings.get_value Basicsettings.wait_for_child_processes) || Proc.singlethreaded () then
-              raise (TopLevel (Value.globals env, v))
-            else
-              begin
-                Debug.print ("Finished top level process (other processes still active)");
-                Proc.suspend_current ([], v);
-                switch_context env
-              end
-        | [] ->
-          Debug.print ("Finished process: " ^ string_of_int (Proc.get_current_pid()));
-          Proc.finish_current();
-          switch_context env
-        | (scope, var, locals, comp)::cont ->
-          let env = Value.bind var (v, scope) (Value.shadow env ~by:locals) in
-              computation env cont comp
-    in
-      scheduler env (cont, v) stepf
-
-  and computation env cont (bindings, tailcomp) : Value.t =
-=======
   and apply_cont cont env v : Proc.thread_result Lwt.t =
     match cont with
     | [] -> Proc.finish (env, v)
@@ -517,7 +352,6 @@
        let env = Value.bind var (v, scope) (Value.shadow env ~by:locals) in
        computation env cont comp
   and computation env cont (bindings, tailcomp) : Proc.thread_result Lwt.t =
->>>>>>> b7eac6ee
     match bindings with
       | [] -> tail_computation env cont tailcomp
       | b::bs -> match b with
@@ -534,9 +368,6 @@
           | `Alien _ ->
             computation env cont (bs, tailcomp)
           | `Module _ -> failwith "Not implemented interpretation of modules yet"
-<<<<<<< HEAD
-  and tail_computation env cont : Ir.tail_computation -> Value.t = function
-=======
   and tail_computation env cont : Ir.tail_computation -> Proc.thread_result Lwt.t = function
     (* | `Return (`ApplyPure _ as v) -> *)
     (*   let w = (value env v) in *)
@@ -545,7 +376,6 @@
     (*     Debug.print ("  cont: " ^ Value.string_of_cont cont); *)
     (*     Debug.print ("  value: " ^ Value.string_of_value w); *)
     (*     apply_cont cont env w *)
->>>>>>> b7eac6ee
     | `Return v      -> apply_cont cont env (value env v)
     | `Apply (f, ps) ->
         apply cont env (value env f, List.map (value env) ps)
@@ -564,21 +394,12 @@
         | _ -> eval_error "Case of non-variant"
       end
     | `If (c,t,e)    ->
-<<<<<<< HEAD
-      computation env cont
-        (match value env c with
-         | `Bool true     -> t
-         | `Bool false    -> e
-         | _              -> eval_error "Conditional was not a boolean")
-  and special env cont : Ir.special -> Value.t = function
-=======
         computation env cont
           (match value env c with
              | `Bool true     -> t
              | `Bool false    -> e
              | _              -> eval_error "Conditional was not a boolean")
   and special env cont : Ir.special -> Proc.thread_result Lwt.t = function
->>>>>>> b7eac6ee
     | `Wrong _                    -> raise Wrong
     | `Database v                 -> apply_cont cont env (`Database (db_connect (value env v)))
     | `Table (db, name, (readtype, _, _)) ->
@@ -735,9 +556,8 @@
     | NotFound s -> failwith ("Internal error: NotFound " ^ s ^
                                 " while interpreting.")
 let apply_with_cont cont env (f, vs) =
-  try Eval.apply cont env (f, vs)
+  try snd (Proc.run (fun () -> Eval.apply cont env (f, vs)))
   with
-    | Eval.TopLevel s -> snd s
     | NotFound s -> failwith ("Internal error: NotFound " ^ s ^
                                 " while interpreting.")
 
