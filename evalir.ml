open Webserver_types
open Ir
open Lwt
open Utility
open Proc
open ProcessTypes

let lookup_fun = Tables.lookup Tables.fun_defs
let find_fun = Tables.find Tables.fun_defs

let dynamic_static_routes = Settings.add_bool ("dynamic_static_routes", false, `User)
let allow_static_routes = ref true

(* module type EVALUATOR = functor (Webs : WEBSERVER) -> sig *)
(*   type r = Proc.thread_result Lwt.t *)

(*   val computation : Value.env -> Value.continuation -> Ir.computation -> r *)
(*   val finish : Value.env -> Value.t -> r *)
(*   val apply : Value.continuation -> Value.env -> Value.t * Value.t list -> r *)
(*   val apply_cont : Value.continuation -> Value.env -> Value.t -> r *)
(*   val run_program : Value.env -> Ir.program -> (Value.env * Value.t) *)
(*   val run_defs : Value.env -> Ir.binding list -> Value.env *)
(* end *)

module Eval = functor (Webs : WEBSERVER) ->
struct

  type continuation = Value.continuation
  module K = Value.Continuation

  exception EvaluationError of string
  exception Wrong

  let eval_error fmt : 'a =
    let error msg = raise (EvaluationError msg) in
    Printf.kprintf error fmt

  let db_connect : Value.t -> Value.database * string = fun db ->
    let driver = Value.unbox_string (Value.project "driver" db)
    and name = Value.unbox_string (Value.project "name" db)
    and args = Value.unbox_string (Value.project "args" db) in
    let params =
      (if args = "" then name
       else name ^ ":" ^ args)
    in
      Value.db_connect driver params

  let lookup_fun_def f =
    match lookup_fun f with
    | None -> None
    | Some (finfo, _, None, location) ->
      begin
        match location with
        | `Server | `Unknown ->
          (* TODO: perhaps we should actually use env here - and make
             sure we only call this function when it is sufficiently
             small *)
          Some (`FunctionPtr (f, None))
        | `Client ->
          Some (`ClientFunction (Js.var_name_binder (f, finfo)))
        | `Native -> assert false
      end
    | _ -> assert false

  let find_fun_def f =
    val_of (lookup_fun_def f)

  (* TODO: explicitly distinguish functions and variables in the
     IR so we don't have to do this check every time we look up a
     variable *)
  let lookup_var var env =
    if Lib.is_primitive_var var then Lib.primitive_stub_by_code var
    else
      match lookup_fun_def var with
      | None ->
        Value.Env.find var env
      | Some v -> v

<<<<<<< HEAD
   let serialize_call_to_client req_data (continuation, handlers, name, args) =
=======
   let serialize_call_to_client req_data ((continuation : continuation), name, args) =
>>>>>>> 85c61335
     let open Json in
     let client_id = RequestData.get_client_id req_data in
     let st = List.fold_left
       (fun st_acc arg -> ResolveJsonState.add_val_event_handlers arg st_acc)
       (JsonState.empty client_id) args in
     let st = ResolveJsonState.add_ap_information client_id st in
     let st = ResolveJsonState.add_process_information client_id st in
     Json.jsonize_call st continuation handlers name args

   let client_call :
     RequestData.request_data ->
     string ->
     Value.continuation ->
     Value.handlers ->
     Value.t list ->
     Proc.thread_result Lwt.t =

       fun req_data name cont hs args ->
         if not(Settings.get_value Basicsettings.web_mode) then
           failwith "Can't make client call outside web mode.";
         if not(Proc.singlethreaded()) then
           failwith "Remaining procs on server at client call!";
         Debug.print("Making client call to " ^ name);
  (*        Debug.print("Call package: "^serialize_call_to_client (cont, name, args)); *)
         let call_package =
           Utility.base64encode @@
             serialize_call_to_client req_data (cont, hs, name, args) in
         Proc.abort ("text/plain", call_package)

  (** {0 Evaluation} *)
  let rec value env : Ir.value -> Value.t = function
    | `Constant `Bool b -> `Bool b
    | `Constant `Int n -> `Int n
    | `Constant `Char c -> `Char c
    | `Constant `String s -> Value.box_string s
    | `Constant `Float f -> `Float f
    | `Variable var -> lookup_var var env
(*
        begin
          match lookup_var var env with
            | Some v -> v
            | _      -> eval_error "Variable not found: %d" var
        end
*)
    | `Extend (fields, r) ->
        begin
          match opt_app (value env) (`Record []) r with
            | `Record fs ->
                (* HACK

                   Pre-pending the fields to r in this order shouldn't
                   be necessary but without the List.rev, deriving
                   somehow manages to serialise things in the wrong
                   order on the "Your Shopping Cart" page of the
                   winestore example. *)
                `Record (List.rev
                           (StringMap.fold
                              (fun label v fs ->
                                 if List.mem_assoc label fs then
                                   (* (label, value env v) :: (List.remove_assoc label fs) *)
                                   eval_error
                                     "Error adding fields: label %s already present" label
                                 else
                                   (label, value env v)::fs)
                              fields
                              []) @ fs)
(*                 `Record (StringMap.fold  *)
(*                            (fun label v fs -> *)
(*                               (label, value env v)::fs) *)
(*                            fields *)
(*                            fs) *)
            | _ -> eval_error "Error adding fields: non-record"
        end
    | `Project (label, r) ->
        begin
          match value env r with
            | `Record fields when List.mem_assoc label fields ->
                List.assoc label fields
            | _ -> eval_error "Error projecting label %s" label
        end
    | `Erase (labels, r) ->
        begin
          match value env r with
            | `Record fields when
                StringSet.for_all (fun label -> List.mem_assoc label fields) labels ->
                `Record (StringSet.fold (fun label fields -> List.remove_assoc label fields) labels fields)
            | _ -> eval_error "Error erasing labels {%s}" (String.concat "," (StringSet.elements labels))
        end
    | `Inject (label, v, _) -> `Variant (label, value env v)
    | `TAbs (_, v) -> value env v
    | `TApp (v, _) -> value env v
    | `XmlNode (tag, attrs, children) ->
        let children =
          List.fold_right
            (fun v children ->
               let v = value env v in
                 List.map Value.unbox_xml (Value.unbox_list v) @ children)
            children [] in
        let children =
          StringMap.fold
            (fun name v attrs ->
               Value.Attr (name, Value.unbox_string (value env v)) :: attrs)
            attrs children
        in
          Value.box_list [Value.box_xml (Value.Node (tag, children))]
    | `ApplyPure (f, args) ->
<<<<<<< HEAD
      Proc.atomically (fun () -> apply Value.toplevel_cont Value.toplevel_hs env (value env f, List.map (value env) args))
=======
      Proc.atomically (fun () -> apply K.empty env (value env f, List.map (value env) args))
>>>>>>> 85c61335
    | `Closure (f, v) ->
      (* begin *)

      (* TODO: consider getting rid of `ClientFunction *)
      (* Currently, it's only necessary for built-in client
         functions *)

      (* let (finfo, _, z, location) = find_fun f in *)
      (* match location with *)
      (* | `Server | `Unknown | `Client -> *)
      `FunctionPtr (f, Some (value env v))
      (* | `Client -> *)
      (*   `ClientFunction (Js.var_name_binder (f, finfo)) *)
      (* end *)
    | `Coerce (v, _) -> value env v
<<<<<<< HEAD
  and apply_access_point cont hs env : Value.spawn_location -> Proc.thread_result Lwt.t = function
=======
  and apply_access_point (cont : continuation) env : Value.spawn_location -> Proc.thread_result Lwt.t = function
>>>>>>> 85c61335
      | `ClientSpawnLoc cid ->
         Session.new_client_access_point cid >>= fun apid ->
         apply_cont cont hs env (`AccessPointID (`ClientAccessPoint (cid, apid)))
      | `ServerSpawnLoc ->
<<<<<<< HEAD
         Session.new_server_access_point () >>= fun apid ->
         apply_cont cont hs env (`AccessPointID (`ServerAccessPoint apid))
  and apply cont hs env : Value.t * Value.t list -> Proc.thread_result Lwt.t =
=======
          Session.new_server_access_point () >>= fun apid ->
          apply_cont cont env (`AccessPointID (`ServerAccessPoint apid))
  and apply (cont : continuation) env : Value.t * Value.t list -> Proc.thread_result Lwt.t =
>>>>>>> 85c61335
    function
    | `FunctionPtr (f, fvs), ps ->
      let (_finfo, (xs, body), z, _location) = find_fun f in
      let env =
        match z, fvs with
        | None, None            -> env
        | Some z, Some fvs -> Value.Env.bind z (fvs, `Local) env
        | _, _ -> assert false in

      (* extend env with arguments *)
<<<<<<< HEAD
      let env = List.fold_right2 (fun x p -> Value.bind x (p, `Local)) xs ps env in
      computation env cont hs body
    | `PrimitiveFunction ("registerEventHandlers",_), [evenths] ->
      let key = EventHandlers.register evenths in
      apply_cont cont hs env (`String (string_of_int key))
=======
      let env = List.fold_right2 (fun x p -> Value.Env.bind x (p, `Local)) xs ps env in
      computation env cont body
    | `PrimitiveFunction ("registerEventHandlers",_), [hs] ->
      let key = EventHandlers.register hs in
      apply_cont cont env (`String (string_of_int key))
>>>>>>> 85c61335
    (* start of mailbox stuff *)
    | `PrimitiveFunction ("Send",_), [pid; msg] ->
        let req_data = Value.Env.request_data env in
        if Settings.get_value Basicsettings.web_mode && not (Settings.get_value Basicsettings.concurrent_server) then
          client_call req_data "_SendWrapper" cont hs [pid; msg]
        else
          let unboxed_pid = Value.unbox_pid pid in
          (try
             match unboxed_pid with
              (* Send a message to a process which lives on the server *)
              | `ServerPid serv_pid ->
                  Lwt.return @@ Mailbox.send_server_message msg serv_pid
              (* Send a message to a process which lives on another client *)
              | `ClientPid (client_id, process_id) ->
                  Lwt.return @@ Mailbox.send_client_message msg client_id process_id
           with
                 UnknownProcessID _ ->
                   (* FIXME: printing out the message might be more useful. *)
                   failwith("Couldn't deliver message because destination process has no mailbox.")) >>= fun _ ->
            apply_cont cont hs env (`Record [])
    | `PrimitiveFunction ("spawnAt",_), [func; loc] ->
        let req_data = Value.Env.request_data env in
        if Settings.get_value Basicsettings.web_mode && not (Settings.get_value Basicsettings.concurrent_server) then
            client_call req_data "_spawnWrapper" cont hs [func; loc]
        else
          begin
            match loc with
              | `SpawnLocation (`ClientSpawnLoc client_id) ->
                  Proc.create_client_process client_id func >>= fun new_pid ->
                  apply_cont cont hs env (`Pid (`ClientPid (client_id, new_pid)))
              | `SpawnLocation (`ServerSpawnLoc) ->
                  begin
                    let var = Var.dummy_var in
<<<<<<< HEAD
                    let pureframe = (`Local, var, Value.empty_env,
                                     ([], `Apply (`Variable var, []))) in
                    let cont' = Value.append_cont_frame pureframe Value.toplevel_cont in (* FIXME: append frame or continuation? *)
                    Proc.create_process false
                      (fun () -> apply_cont cont' Value.toplevel_hs env func) >>= fun new_pid ->
                    apply_cont cont hs env (`Pid (`ServerPid new_pid))
=======
                    let frame = K.Frame.make `Local var Value.Env.empty ([], `Apply (`Variable var, [])) in
                    Proc.create_process false
                      (fun () -> apply_cont K.(frame &> empty) env func) >>= fun new_pid ->
                    apply_cont cont env (`Pid (`ServerPid new_pid))
>>>>>>> 85c61335
                  end
              | _ -> assert false
          end
    | `PrimitiveFunction ("spawnAngelAt",_), [func; loc] ->
        let req_data = Value.Env.request_data env in
        if Settings.get_value Basicsettings.web_mode && not (Settings.get_value Basicsettings.concurrent_server) then
            client_call req_data "_spawnWrapper" cont hs [func; loc]
        else
          begin
            match loc with
              | `SpawnLocation (`ClientSpawnLoc client_id) ->
                  Proc.create_client_process client_id func >>= fun new_pid ->
                  apply_cont cont hs env (`Pid (`ClientPid (client_id, new_pid)))
              | `SpawnLocation (`ServerSpawnLoc) ->
                  let var = Var.dummy_var in
<<<<<<< HEAD
                  let cont' = Value.append_cont_frame
                    (`Local, var, Value.empty_env,
                     ([], `Apply (`Variable var, [])))
                    Value.toplevel_cont
                  in
                  Proc.create_process true
                    (fun () -> apply_cont cont' Value.toplevel_hs env func) >>= fun new_pid ->
                  apply_cont cont hs env (`Pid (`ServerPid new_pid))
=======
                  let frame = K.Frame.make `Local var Value.Env.empty ([], `Apply (`Variable var, [])) in
                  Proc.create_process true
                    (fun () -> apply_cont K.(frame &> empty) env func) >>= fun new_pid ->
                  apply_cont cont env (`Pid (`ServerPid new_pid))
>>>>>>> 85c61335
              | _ -> assert false
          end
    | `PrimitiveFunction ("spawnWait", _), [func] ->
        let our_pid = Proc.get_current_pid () in
        (* Create the new process *)
        let var = Var.dummy_var in
<<<<<<< HEAD
        let cont' = Value.append_cont_frame
            (`Local, var, Value.empty_env,
             ([], `Apply (`Variable var, [])))
            Value.toplevel_cont
        in
        Proc.create_spawnwait_process our_pid
          (fun () -> apply_cont cont' Value.toplevel_hs env func) >>= fun child_pid ->
=======
        let frame = K.Frame.make `Local var Value.Env.empty ([], `Apply (`Variable var, [])) in
        Proc.create_spawnwait_process our_pid
          (fun () -> apply_cont K.(frame &> empty) env func) >>= fun child_pid ->
>>>>>>> 85c61335
        (* Now, we need to block this process until the spawned process has evaluated to a value.
         * The idea here is that we have a second function, spawnWait', which grabs the result
         * from proc.ml. *)
        let fresh_var = Var.fresh_raw_var () in
        let extended_env =
<<<<<<< HEAD
          Value.bind fresh_var (Value.box_pid (`ServerPid child_pid), `Local) env in
        let grab_frame =
          Value.expr_to_contframe extended_env
            (Lib.prim_appln "spawnWait'" [`Variable fresh_var]) in
=======
          Value.Env.bind fresh_var (Value.box_pid (`ServerPid child_pid), `Local) env in
        let grab_frame =
          K.Frame.of_expr extended_env
                          (Lib.prim_appln "spawnWait'" [`Variable fresh_var]) in
>>>>>>> 85c61335

        (* Now, check to see whether we already have the result; if so, we can
         * grab and continue. Otherwise, we need to block. *)
        begin
          match Proc.get_spawnwait_result child_pid with
<<<<<<< HEAD
            | Some v -> apply_cont cont hs env v
            | None ->
                Proc.block (fun () -> apply_cont (Value.append_cont_frame grab_frame cont) hs env (`Record []))
=======
            | Some v -> apply_cont cont env v
            | None ->
                Proc.block (fun () -> apply_cont K.(grab_frame &> cont) env (`Record []))
>>>>>>> 85c61335
        end
    | `PrimitiveFunction ("spawnWait'", _), [child_pid] ->
        let unboxed_pid = Value.unbox_pid child_pid in
        begin
        match unboxed_pid with
          | `ServerPid server_pid ->
              let v = OptionUtils.val_of @@ Proc.get_spawnwait_result server_pid in
<<<<<<< HEAD
              apply_cont cont hs env v
=======
              apply_cont cont env v
>>>>>>> 85c61335
          | _ -> assert false
        end
    | `PrimitiveFunction ("recv",_), [] ->
        (* If there are any messages, take the first one and apply the
           continuation to it.  Otherwise, block the process (put its
           continuation in the blocked_processes table) and let the
           scheduler choose a different thread.  *)
(*         if (Settings.get_value Basicsettings.web_mode) then *)
(*             Debug.print("receive in web server mode--not implemented."); *)
        let req_data = Value.Env.request_data env in
        if Settings.get_value Basicsettings.web_mode && not (Settings.get_value Basicsettings.concurrent_server) then
          client_call req_data "_recvWrapper" cont hs []
        else
        begin match Mailbox.pop_message () with
            Some message ->
              Debug.print("delivered message.");
              apply_cont cont hs env message
          | None ->
<<<<<<< HEAD
              let recv_frame = Value.expr_to_contframe
                env (Lib.prim_appln "recv" [])
              in
              Proc.block (fun () -> apply_cont (Value.append_cont_frame recv_frame cont) hs env (`Record []))
=======
              let recv_frame = K.Frame.of_expr env (Lib.prim_appln "recv" []) in
              Proc.block (fun () -> apply_cont K.(recv_frame &> cont) env (`Record []))
>>>>>>> 85c61335
        end
    (* end of mailbox stuff *)
    (* start of session stuff *)
    | `PrimitiveFunction ("new", _), [] ->
        apply_access_point cont hs env `ServerSpawnLoc
    | `PrimitiveFunction ("newAP", _), [loc] ->
        let unboxed_loc = Value.unbox_spawn_loc loc in
        apply_access_point cont hs env unboxed_loc
    | `PrimitiveFunction ("newClientAP", _), [] ->
        (* Really this should be desugared properly into "there"... *)
<<<<<<< HEAD
        let client_id = RequestData.get_client_id @@ Value.request_data env in
        apply_access_point cont hs env (`ClientSpawnLoc client_id)
=======
        let client_id = RequestData.get_client_id @@ Value.Env.request_data env in
        apply_access_point cont env (`ClientSpawnLoc client_id)
>>>>>>> 85c61335
    | `PrimitiveFunction ("newServerAP", _), [] ->
        apply_access_point cont hs env `ServerSpawnLoc
    | `PrimitiveFunction ("accept", _), [ap] ->
      let ap = Value.unbox_access_point ap in
      begin
        match ap with
          | `ClientAccessPoint _ ->
              (* TODO: Work out the semantics of this *)
              failwith "Cannot *yet* accept on a client AP on the server"
          | `ServerAccessPoint apid ->
              Session.accept apid >>= fun ((c, _) as ch, blocked) ->
              let boxed_channel = Value.box_channel ch in
              Debug.print ("Accepting: " ^ (Value.string_of_value boxed_channel));
              if blocked then
                  (* block my end of the channel *)
                  (Session.block c (Proc.get_current_pid ());
                   Proc.block (fun () -> apply_cont cont hs env boxed_channel))
              else
                (* other end will have been unblocked in proc *)
                apply_cont cont hs env boxed_channel
      end
    | `PrimitiveFunction ("request", _), [ap] ->
      let ap = Value.unbox_access_point ap in
      begin
        match ap with
          | `ClientAccessPoint _ ->
              (* TODO: Work out the semantics of this *)
              failwith "Cannot *yet* request from a client-spawned AP on the server"
          | `ServerAccessPoint apid ->
              Session.request apid >>= fun ((c, _) as ch, blocked) ->
              let boxed_channel = Value.box_channel ch in
              if blocked then
                (* block my end of the channel *)
                (Session.block c (Proc.get_current_pid ());
                Proc.block (fun () -> apply_cont cont hs env boxed_channel))
              else
                (* Otherwise, other end will have been unblocked in proc.ml,
                 * return new channel EP *)
                apply_cont cont hs env boxed_channel
      end
    | `PrimitiveFunction ("send", _), [v; chan] ->
      Debug.print ("sending: " ^ Value.string_of_value v ^ " to channel: " ^ Value.string_of_value chan);
      let (outp, _) = Value.unbox_channel chan in
      Session.send v outp;
      apply_cont cont hs env chan
    | `PrimitiveFunction ("receive", _), [chan] ->
      begin
        Debug.print("receiving from channel: " ^ Value.string_of_value chan);
        let unboxed_chan = Value.unbox_channel chan in
        let (_outp, inp) = unboxed_chan in
        match Session.receive inp with
          | Some v ->
            Debug.print ("grabbed: " ^ Value.string_of_value v);
            apply_cont cont hs env (Value.box_pair v chan)
          | None ->
            (* Here, we have to extend the environment with a fresh variable
             * representing the channel, since we can't create an IR application
             * involving a Value.t (only an Ir.value).
             * This *should* be safe, but still feels a bit unsatisfactory.
             * It would be nice to refine this further. *)
            let fresh_var = Var.fresh_raw_var () in
            let extended_env = Value.Env.bind fresh_var (chan, `Local) env in
            let grab_frame = K.Frame.of_expr extended_env (Lib.prim_appln "receive" [`Variable fresh_var]) in
              let inp = (snd unboxed_chan) in
              Session.block inp (Proc.get_current_pid ());
<<<<<<< HEAD
              Proc.block (fun () -> apply_cont (Value.append_cont_frame grab_frame cont) hs env (`Record []))
=======
              Proc.block (fun () -> apply_cont K.(grab_frame &> cont) env (`Record []))
>>>>>>> 85c61335
      end
    | `PrimitiveFunction ("link", _), [chanl; chanr] ->
      let unblock p =
        match Session.unblock p with
        | Some pid -> (*Debug.print("unblocked: "^string_of_int p); *)
                      Proc.awaken pid
        | None     -> () in
      Debug.print ("linking channels: " ^ Value.string_of_value chanl ^ " and: " ^ Value.string_of_value chanr);
      let (out1, in1) = Value.unbox_channel chanl in
      let (out2, in2) = Value.unbox_channel chanr in
      Session.link (out1, in1) (out2, in2);
      unblock out1;
      unblock out2;
      apply_cont cont hs env (`Record [])
    (* end of session stuff *)
    | `PrimitiveFunction ("unsafeAddRoute", _), [pathv; handler] ->
       let path = Value.unbox_string pathv in
       let is_dir_handler = String.length path > 0 && path.[String.length path - 1] = '/' in
       let path = if String.length path == 0 || path.[0] <> '/' then "/" ^ path else path in
       Webs.add_route is_dir_handler path (Right (env, handler));
       apply_cont cont hs env (`Record [])
    | `PrimitiveFunction ("addStaticRoute", _), [uriv; pathv; mime_typesv] ->
       if not (!allow_static_routes) then
         eval_error "Attempt to add a static route after they have been disabled";
       let uri = Value.unbox_string uriv in
       let uri = if String.length uri == 0 || uri.[0] <> '/' then "/" ^ uri else uri in
       let path = Value.unbox_string pathv in
       let mime_types = List.map (fun v -> let (x, y) = Value.unbox_pair v in (Value.unbox_string x, Value.unbox_string y)) (Value.unbox_list mime_typesv) in
       Webs.add_route true uri (Left (path, mime_types));
       apply_cont cont hs env (`Record [])
    | `PrimitiveFunction ("servePages", _), [] ->
       if not (Settings.get_value(dynamic_static_routes)) then
         allow_static_routes := false;
       begin
         Webs.start env >>= fun () ->
         apply_cont cont hs env (`Record [])
       end
        (*****************)
    | `PrimitiveFunction (n,None), args ->
<<<<<<< HEAD
       apply_cont cont hs env (Lib.apply_pfun n args (Value.request_data env))
    | `PrimitiveFunction (_, Some code), args ->
       apply_cont cont hs env (Lib.apply_pfun_by_code code args (Value.request_data env))
    | `ClientFunction name, args ->
        let req_data = Value.request_data env in
        client_call req_data name cont hs args
    (*| `Continuation c,      [p] -> apply_cont c env p
      | `Continuation _,       _  ->*)
    | `ShallowContinuation (delim, cont', hs'), [p] ->
       let cont = Value.append_delim_cont delim cont in
       apply_cont (cont' @ cont) (hs' @ hs) env p
    | `DeepContinuation (cont', hs'), [p] ->
       apply_cont (cont' @ cont) (hs' @  hs) env p
    | `Continuation (cont, hs), [p] -> apply_cont cont hs env p
    | `Continuation _,       _    ->
       eval_error "Continuation applied to multiple (or zero) arguments"
    | (v,_)                      -> eval_error "Application of non-function: %s" (Value.string_of_value v)
  and apply_cont cont hs env v =
    Proc.yield (fun () -> apply_cont' cont hs env v)
  and apply_cont' cont hs env v : Proc.thread_result Lwt.t =
    match cont, hs with
    | [] :: conts, h :: hs ->
      invoke_return_clause conts hs env h v
    | [], [] ->
      Proc.finish (env, v)
    | [] :: conts, [] -> apply_cont conts hs env v
    | (frame :: delim) :: conts, _ ->
      let (scope, var, locals, comp) = frame in
      let env = Value.bind var (v, scope) (Value.shadow env ~by:locals) in
      let conts = delim :: conts in
      computation env conts hs comp
    | _   -> failwith ("evalir.ml: apply_cont: Edge case: Ooops, what happened?")
  and computation env cont hs (bindings, tailcomp) : Proc.thread_result Lwt.t =
=======
       apply_cont cont env (Lib.apply_pfun n args (Value.Env.request_data env))
    | `PrimitiveFunction (_, Some code), args ->
       apply_cont cont env (Lib.apply_pfun_by_code code args (Value.Env.request_data env))
    | `ClientFunction name, args ->
        let req_data = Value.Env.request_data env in
        client_call req_data name cont args
    | `Continuation c,      [p] -> apply_cont c env p
    | `Continuation _,       _  ->
        eval_error "Continuation applied to multiple (or zero) arguments"
    | _                        -> eval_error "Application of non-function"
  and apply_cont (cont : continuation) env v =
    Proc.yield (fun () -> apply_cont' cont env v)
  and apply_cont' (cont : continuation) env v : Proc.thread_result Lwt.t =
    K.apply ~eval:computation ~finish ~env cont v
  and computation env (cont : continuation) (bindings, tailcomp) : Proc.thread_result Lwt.t =
>>>>>>> 85c61335
    match bindings with
      | [] -> tail_computation env cont hs tailcomp
      | b::bs -> match b with
        | `Let ((var, _) as b, (_, tc)) ->
<<<<<<< HEAD
              let locals = Value.localise env var in
              let contf  = Value.make_cont_frame (Var.scope_of_binder b) var locals (bs, tailcomp) in
              let cont   = Value.append_cont_frame contf cont in
              tail_computation env cont hs tc
=======
           let locals = Value.Env.localise env var in
           let cont' =
             K.(
               let frame = Frame.make (Var.scope_of_binder b) var locals (bs, tailcomp) in
               frame &> cont)
           in
           tail_computation env cont' tc
>>>>>>> 85c61335
          (* function definitions are stored in the global fun map *)
          | `Fun _ ->
            computation env cont hs (bs, tailcomp)
          | `Rec _ ->
            computation env cont hs (bs, tailcomp)
          | `Alien _ ->
            computation env cont hs (bs, tailcomp)
          | `Module _ -> failwith "Not implemented interpretation of modules yet"
<<<<<<< HEAD
  and tail_computation env cont hs : Ir.tail_computation -> Proc.thread_result Lwt.t = function
=======
  and tail_computation env (cont : continuation) : Ir.tail_computation -> Proc.thread_result Lwt.t = function
>>>>>>> 85c61335
    (* | `Return (`ApplyPure _ as v) -> *)
    (*   let w = (value env v) in *)
    (*     Debug.print ("ApplyPure"); *)
    (*     Debug.print ("  value term: " ^ Show.show Ir.show_value v); *)
    (*     Debug.print ("  cont: " ^ Value.string_of_cont cont); *)
    (*     Debug.print ("  value: " ^ Value.string_of_value w); *)
    (*     apply_cont cont env w *)
    | `Return v      -> apply_cont cont hs env (value env v)
    | `Apply (f, ps) -> apply cont hs env (value env f, List.map (value env) ps)
    | `Special s     -> special env cont hs s
    | `Case (v, cases, default) ->
<<<<<<< HEAD
        begin match value env v with
           | `Variant (label, _) as v ->
               (match StringMap.lookup label cases, default, v with
                  | Some ((var,_), c), _, `Variant (_, v)
                  | _, Some ((var,_), c), v ->
                      computation (Value.bind var (v, `Local) env) cont hs c
                  | None, _, #Value.t -> eval_error "Pattern matching failed on %s" label 
                  | _ -> assert false (* v not a variant *))
           | _ -> eval_error "Case of non-variant"
        end
=======
      begin match value env v with
        | `Variant (label, _) as v ->
          begin
            match StringMap.lookup label cases, default, v with
            | Some ((var,_), c), _, `Variant (_, v)
            | _, Some ((var,_), c), v ->
              computation (Value.Env.bind var (v, `Local) env) cont c
            | None, _, #Value.t -> eval_error "Pattern matching failed"
            | _ -> assert false (* v not a variant *)
          end
        | _ -> eval_error "Case of non-variant"
      end
>>>>>>> 85c61335
    | `If (c,t,e)    ->
        computation env cont hs
          (match value env c with
             | `Bool true     -> t
             | `Bool false    -> e
             | _              -> eval_error "Conditional was not a boolean")
<<<<<<< HEAD
  and special env cont hs : Ir.special -> Proc.thread_result Lwt.t = function
=======
  and special env (cont : continuation) : Ir.special -> Proc.thread_result Lwt.t = function
>>>>>>> 85c61335
    | `Wrong _                    -> raise Wrong
    | `Database v                 -> apply_cont cont hs env (`Database (db_connect (value env v)))
    | `Table (db, name, keys, (readtype, _, _)) ->
      begin
        (* OPTIMISATION: we could arrange for concrete_type to have
           already been applied here *)
        match value env db, value env name, value env keys, (TypeUtils.concrete_type readtype) with
          | `Database (db, params), name, keys, `Record row ->
	      let unboxed_keys =
		List.map
		  (fun key ->
		    List.map Value.unbox_string (Value.unbox_list key))
		  (Value.unbox_list keys)
	      in
              apply_cont cont hs env (`Table ((db, params), Value.unbox_string name, unboxed_keys, row))
          | _ -> eval_error "Error evaluating table handle"
      end
    | `Query (range, e, _t) ->
       let range =
         match range with
         | None -> None
         | Some (limit, offset) ->
            Some (Value.unbox_int (value env limit), Value.unbox_int (value env offset)) in
       if Settings.get_value Basicsettings.Shredding.shredding then
         begin
           match Queryshredding.compile_shredded env (range, e) with
           | None -> computation env cont hs e
           | Some (db, p) ->
               begin
		 if db#driver_name() <> "postgresql"
		 then raise (Errors.Runtime_error "Only PostgreSQL database driver supports shredding");
		 let get_fields t =
                   match t with
                   | `Record fields ->
                       StringMap.to_list (fun name p -> (name, `Primitive p)) fields
                   | _ -> assert false
		 in
                 let execute_shredded_raw (q, t) =
		   Database.execute_select_result (get_fields t) q db, t in
		 let raw_results =
		   Queryshredding.Shred.pmap execute_shredded_raw p in
		 let mapped_results =
		   Queryshredding.Shred.pmap Queryshredding.Stitch.build_stitch_map raw_results in
                 apply_cont cont hs env
		   (Queryshredding.Stitch.stitch_mapped_query mapped_results)
               end
	 end
       else (* shredding disabled *)
         begin
           match Query.compile env (range, e) with
           | None -> computation env cont hs e
           | Some (db, q, t) ->
               let (fieldMap, _, _), _ =
		 Types.unwrap_row(TypeUtils.extract_row t) in
               let fields =
		 StringMap.fold
                   (fun name t fields ->
                     match t with
                     | `Present t -> (name, t)::fields
                     | `Absent -> assert false
                     | `Var _ -> assert false)
                   fieldMap
                   []
               in
               apply_cont cont hs env (Database.execute_select fields q db)
	 end
    | `Update ((xb, source), where, body) ->
      let db, table, field_types =
        match value env source with
          | `Table ((db, _), table, _, (fields, _, _)) ->
            db, table, (StringMap.map (function
                                        | `Present t -> t
                                        | _ -> assert false) fields)
          | _ -> assert false in
      let update_query =
        Query.compile_update db env ((Var.var_of_binder xb, table, field_types), where, body) in
      let () = ignore (Database.execute_command update_query db) in
        apply_cont cont hs env (`Record [])
    | `Delete ((xb, source), where) ->
      let db, table, field_types =
        match value env source with
          | `Table ((db, _), table, _, (fields, _, _)) ->
            db, table, (StringMap.map (function
                                        | `Present t -> t
                                        | _ -> assert false) fields)
          | _ -> assert false in
      let delete_query =
        Query.compile_delete db env ((Var.var_of_binder xb, table, field_types), where) in
      let () = ignore (Database.execute_command delete_query db) in
        apply_cont cont hs env (`Record [])
    | `CallCC f ->
       apply cont hs env (value env f, [`Continuation (cont, hs)])
    (* Handlers *)
    | `Handle (v, cases, spec) ->
       let hs = (env, cases, spec) :: hs in       
       let cont = [] :: cont in
       let comp = value env v in
       apply cont hs env (comp, [])
    | `DoOperation (name, v, _) ->
       let vs = List.map (value env) v in
       handle env cont hs (name,vs)
    (* Session stuff *)
    | `Select (name, v) ->
      let chan = value env v in
      Debug.print ("selecting: " ^ name ^ " from: " ^ Value.string_of_value chan);
      let ch = Value.unbox_channel chan in
      let (outp, _inp) = ch in
      Session.send (Value.box_string name) outp;
      OptionUtils.opt_iter Proc.awaken (Session.unblock outp);
      apply_cont cont hs env chan
    | `Choice (v, cases) ->
      begin
        let chan = value env v in
        Debug.print("choosing from: " ^ Value.string_of_value chan);
        let (_, inp) = Value.unbox_channel chan in
        match Session.receive inp with
          | Some v ->
            Debug.print ("chose: " ^ Value.string_of_value v);
            let label = Value.unbox_string v in
              begin
                match StringMap.lookup label cases with
                | Some ((var,_), body) ->
<<<<<<< HEAD
                  computation (Value.bind var (chan, `Local) env) cont hs body
=======
                  computation (Value.Env.bind var (chan, `Local) env) cont body
>>>>>>> 85c61335
                | None -> eval_error "Choice pattern matching failed"
              end
          | None ->
             let choice_frame =
               K.Frame.of_expr env (`Special (`Choice (v, cases)))
            in
            let cont = Value.append_cont_frame choice_frame cont in
              Session.block inp (Proc.get_current_pid ());
<<<<<<< HEAD
              Proc.block (fun () -> apply_cont cont hs env (`Record []))
      end
  (*****************)
  and handle _env cont hs (opname, vs) = (* TODO: Is _env really supposed to be unused? *)
    let depth = fst in    
    (* handle operations, forwarding appropriately, where
        [cont'] and [hs'] are reversed stacks of
        delimited continuations and handlers
        used for restoring the stacks when [k] is invoked  *)
    let rec handle' (cont', hs') =
      function
      | delim :: cont, (henv, h, spec) :: hs ->
         let cont' = delim :: cont' in
         let hs' = (henv, h, spec) :: hs' in
         begin
           match StringMap.lookup opname h with	    
	   | Some (kb, (var, _), comp) ->
              let k =
                match depth spec with
                | `Deep ->
                   `DeepContinuation (List.rev cont', List.rev hs')
                | `Shallow ->
                   `ShallowContinuation (delim, List.rev (List.tl cont'), List.rev (List.tl hs'))
	      in
              let henv =
                match kb with
                | `Effect kb -> Value.bind (Var.var_of_binder kb) (k, `Local) henv
                | _ -> henv
              in
	      computation (Value.bind var (Value.box vs, `Local) henv) cont hs comp
           | None ->
              Debug.print ("Forwarding: " ^ opname);
              handle' (cont', hs') (cont, hs)              
         end
      | _, [] -> eval_error "Unhandled operation: %s" opname
      | _, _  -> assert false (* Avoids a warning from being generated due to incomplete pattern matching *)
    in
    handle' ([], []) (cont, hs)
  and invoke_return_clause cont hs _env (henv, h, _) v =
    match StringMap.lookup "Return" h with
    | Some (_, (var, _), comp) -> computation (Value.bind var (v, `Local) henv) cont hs comp
    | None -> eval_error "Pattern matching failed on Return"      

  let eval : Value.env -> program -> Proc.thread_result Lwt.t =
    fun env -> computation env Value.toplevel_cont Value.toplevel_hs
=======
              Proc.block (fun () -> apply_cont K.(choice_frame &> cont) env (`Record []))
      end
  and finish env v = Proc.finish (env, v)
    (*****************)

  let eval : Value.env -> program -> Proc.thread_result Lwt.t =
    fun env -> computation env K.empty

>>>>>>> 85c61335

  let run_program_with_cont : Value.continuation -> Value.env -> Ir.program ->
    (Value.env * Value.t) =
    fun cont env program ->
      try (
        Proc.run (fun () -> computation env cont Value.toplevel_hs program)
      ) with
        | NotFound s -> failwith ("Internal error: NotFound " ^ s ^
                                     " while interpreting.")

  let run_program : Value.env -> Ir.program -> (Value.env * Value.t) =
    fun env program ->
      try (
        Proc.run (fun () -> eval env program)
      ) with
        | NotFound s -> failwith ("Internal error: NotFound " ^ s ^
                                     " while interpreting.")
        | Not_found  -> failwith ("Internal error: Not_found while interpreting.")

  let run_defs : Value.env -> Ir.binding list -> Value.env =
    fun env bs ->
<<<<<<< HEAD
      let (env, _value) = run_program env (bs, `Return(`Extend(StringMap.empty, None))) in env

           
  let apply_with_cont cont env (f, vs) =
    try snd (Proc.run (fun () -> apply cont Value.toplevel_hs env (f, vs))) with
=======
    let (env, _value) = run_program env (bs, `Return(`Extend(StringMap.empty, None))) in env

  (** [apply_cont_toplevel cont env v] applies a continuation to a value
      and returns the result. Finishing the main thread normally comes
      here immediately. *)
  let apply_cont_toplevel (cont : continuation) env v =
    try snd (Proc.run (fun () -> apply_cont cont env v)) with
    | NotFound s -> failwith ("Internal error: NotFound " ^ s ^
                                " while interpreting.")

  let apply_with_cont (cont : continuation) env (f, vs) =
    try snd (Proc.run (fun () -> apply cont env (f, vs))) with
>>>>>>> 85c61335
    |  NotFound s -> failwith ("Internal error: NotFound " ^ s ^
                                 " while interpreting.")


  let apply_toplevel env (f, vs) = apply_with_cont K.empty env (f, vs)

  let eval_toplevel env program =
    try snd (Proc.run (fun () -> eval env program)) with
    | NotFound s -> failwith ("Internal error: NotFound " ^ s ^
                                " while interpreting.")
end<|MERGE_RESOLUTION|>--- conflicted
+++ resolved
@@ -76,11 +76,7 @@
         Value.Env.find var env
       | Some v -> v
 
-<<<<<<< HEAD
-   let serialize_call_to_client req_data (continuation, handlers, name, args) =
-=======
    let serialize_call_to_client req_data ((continuation : continuation), name, args) =
->>>>>>> 85c61335
      let open Json in
      let client_id = RequestData.get_client_id req_data in
      let st = List.fold_left
@@ -88,17 +84,16 @@
        (JsonState.empty client_id) args in
      let st = ResolveJsonState.add_ap_information client_id st in
      let st = ResolveJsonState.add_process_information client_id st in
-     Json.jsonize_call st continuation handlers name args
+     Json.jsonize_call st continuation name args
 
    let client_call :
      RequestData.request_data ->
      string ->
      Value.continuation ->
-     Value.handlers ->
      Value.t list ->
      Proc.thread_result Lwt.t =
 
-       fun req_data name cont hs args ->
+       fun req_data name cont args ->
          if not(Settings.get_value Basicsettings.web_mode) then
            failwith "Can't make client call outside web mode.";
          if not(Proc.singlethreaded()) then
@@ -107,7 +102,7 @@
   (*        Debug.print("Call package: "^serialize_call_to_client (cont, name, args)); *)
          let call_package =
            Utility.base64encode @@
-             serialize_call_to_client req_data (cont, hs, name, args) in
+             serialize_call_to_client req_data (cont, name, args) in
          Proc.abort ("text/plain", call_package)
 
   (** {0 Evaluation} *)
@@ -187,11 +182,7 @@
         in
           Value.box_list [Value.box_xml (Value.Node (tag, children))]
     | `ApplyPure (f, args) ->
-<<<<<<< HEAD
-      Proc.atomically (fun () -> apply Value.toplevel_cont Value.toplevel_hs env (value env f, List.map (value env) args))
-=======
       Proc.atomically (fun () -> apply K.empty env (value env f, List.map (value env) args))
->>>>>>> 85c61335
     | `Closure (f, v) ->
       (* begin *)
 
@@ -207,24 +198,14 @@
       (*   `ClientFunction (Js.var_name_binder (f, finfo)) *)
       (* end *)
     | `Coerce (v, _) -> value env v
-<<<<<<< HEAD
-  and apply_access_point cont hs env : Value.spawn_location -> Proc.thread_result Lwt.t = function
-=======
   and apply_access_point (cont : continuation) env : Value.spawn_location -> Proc.thread_result Lwt.t = function
->>>>>>> 85c61335
       | `ClientSpawnLoc cid ->
          Session.new_client_access_point cid >>= fun apid ->
-         apply_cont cont hs env (`AccessPointID (`ClientAccessPoint (cid, apid)))
+         apply_cont cont env (`AccessPointID (`ClientAccessPoint (cid, apid)))
       | `ServerSpawnLoc ->
-<<<<<<< HEAD
-         Session.new_server_access_point () >>= fun apid ->
-         apply_cont cont hs env (`AccessPointID (`ServerAccessPoint apid))
-  and apply cont hs env : Value.t * Value.t list -> Proc.thread_result Lwt.t =
-=======
           Session.new_server_access_point () >>= fun apid ->
           apply_cont cont env (`AccessPointID (`ServerAccessPoint apid))
   and apply (cont : continuation) env : Value.t * Value.t list -> Proc.thread_result Lwt.t =
->>>>>>> 85c61335
     function
     | `FunctionPtr (f, fvs), ps ->
       let (_finfo, (xs, body), z, _location) = find_fun f in
@@ -235,24 +216,16 @@
         | _, _ -> assert false in
 
       (* extend env with arguments *)
-<<<<<<< HEAD
-      let env = List.fold_right2 (fun x p -> Value.bind x (p, `Local)) xs ps env in
-      computation env cont hs body
-    | `PrimitiveFunction ("registerEventHandlers",_), [evenths] ->
-      let key = EventHandlers.register evenths in
-      apply_cont cont hs env (`String (string_of_int key))
-=======
       let env = List.fold_right2 (fun x p -> Value.Env.bind x (p, `Local)) xs ps env in
       computation env cont body
     | `PrimitiveFunction ("registerEventHandlers",_), [hs] ->
       let key = EventHandlers.register hs in
       apply_cont cont env (`String (string_of_int key))
->>>>>>> 85c61335
     (* start of mailbox stuff *)
     | `PrimitiveFunction ("Send",_), [pid; msg] ->
         let req_data = Value.Env.request_data env in
         if Settings.get_value Basicsettings.web_mode && not (Settings.get_value Basicsettings.concurrent_server) then
-          client_call req_data "_SendWrapper" cont hs [pid; msg]
+          client_call req_data "_SendWrapper" cont [pid; msg]
         else
           let unboxed_pid = Value.unbox_pid pid in
           (try
@@ -267,112 +240,69 @@
                  UnknownProcessID _ ->
                    (* FIXME: printing out the message might be more useful. *)
                    failwith("Couldn't deliver message because destination process has no mailbox.")) >>= fun _ ->
-            apply_cont cont hs env (`Record [])
+            apply_cont cont env (`Record [])
     | `PrimitiveFunction ("spawnAt",_), [func; loc] ->
         let req_data = Value.Env.request_data env in
         if Settings.get_value Basicsettings.web_mode && not (Settings.get_value Basicsettings.concurrent_server) then
-            client_call req_data "_spawnWrapper" cont hs [func; loc]
+            client_call req_data "_spawnWrapper" cont [func; loc]
         else
           begin
             match loc with
               | `SpawnLocation (`ClientSpawnLoc client_id) ->
                   Proc.create_client_process client_id func >>= fun new_pid ->
-                  apply_cont cont hs env (`Pid (`ClientPid (client_id, new_pid)))
+                  apply_cont cont env (`Pid (`ClientPid (client_id, new_pid)))
               | `SpawnLocation (`ServerSpawnLoc) ->
                   begin
                     let var = Var.dummy_var in
-<<<<<<< HEAD
-                    let pureframe = (`Local, var, Value.empty_env,
-                                     ([], `Apply (`Variable var, []))) in
-                    let cont' = Value.append_cont_frame pureframe Value.toplevel_cont in (* FIXME: append frame or continuation? *)
-                    Proc.create_process false
-                      (fun () -> apply_cont cont' Value.toplevel_hs env func) >>= fun new_pid ->
-                    apply_cont cont hs env (`Pid (`ServerPid new_pid))
-=======
                     let frame = K.Frame.make `Local var Value.Env.empty ([], `Apply (`Variable var, [])) in
                     Proc.create_process false
                       (fun () -> apply_cont K.(frame &> empty) env func) >>= fun new_pid ->
                     apply_cont cont env (`Pid (`ServerPid new_pid))
->>>>>>> 85c61335
                   end
               | _ -> assert false
           end
     | `PrimitiveFunction ("spawnAngelAt",_), [func; loc] ->
         let req_data = Value.Env.request_data env in
         if Settings.get_value Basicsettings.web_mode && not (Settings.get_value Basicsettings.concurrent_server) then
-            client_call req_data "_spawnWrapper" cont hs [func; loc]
+            client_call req_data "_spawnWrapper" cont [func; loc]
         else
           begin
             match loc with
               | `SpawnLocation (`ClientSpawnLoc client_id) ->
                   Proc.create_client_process client_id func >>= fun new_pid ->
-                  apply_cont cont hs env (`Pid (`ClientPid (client_id, new_pid)))
+                  apply_cont cont env (`Pid (`ClientPid (client_id, new_pid)))
               | `SpawnLocation (`ServerSpawnLoc) ->
                   let var = Var.dummy_var in
-<<<<<<< HEAD
-                  let cont' = Value.append_cont_frame
-                    (`Local, var, Value.empty_env,
-                     ([], `Apply (`Variable var, [])))
-                    Value.toplevel_cont
-                  in
-                  Proc.create_process true
-                    (fun () -> apply_cont cont' Value.toplevel_hs env func) >>= fun new_pid ->
-                  apply_cont cont hs env (`Pid (`ServerPid new_pid))
-=======
                   let frame = K.Frame.make `Local var Value.Env.empty ([], `Apply (`Variable var, [])) in
                   Proc.create_process true
                     (fun () -> apply_cont K.(frame &> empty) env func) >>= fun new_pid ->
                   apply_cont cont env (`Pid (`ServerPid new_pid))
->>>>>>> 85c61335
               | _ -> assert false
           end
     | `PrimitiveFunction ("spawnWait", _), [func] ->
         let our_pid = Proc.get_current_pid () in
         (* Create the new process *)
         let var = Var.dummy_var in
-<<<<<<< HEAD
-        let cont' = Value.append_cont_frame
-            (`Local, var, Value.empty_env,
-             ([], `Apply (`Variable var, [])))
-            Value.toplevel_cont
-        in
-        Proc.create_spawnwait_process our_pid
-          (fun () -> apply_cont cont' Value.toplevel_hs env func) >>= fun child_pid ->
-=======
         let frame = K.Frame.make `Local var Value.Env.empty ([], `Apply (`Variable var, [])) in
         Proc.create_spawnwait_process our_pid
           (fun () -> apply_cont K.(frame &> empty) env func) >>= fun child_pid ->
->>>>>>> 85c61335
         (* Now, we need to block this process until the spawned process has evaluated to a value.
          * The idea here is that we have a second function, spawnWait', which grabs the result
          * from proc.ml. *)
         let fresh_var = Var.fresh_raw_var () in
         let extended_env =
-<<<<<<< HEAD
-          Value.bind fresh_var (Value.box_pid (`ServerPid child_pid), `Local) env in
-        let grab_frame =
-          Value.expr_to_contframe extended_env
-            (Lib.prim_appln "spawnWait'" [`Variable fresh_var]) in
-=======
           Value.Env.bind fresh_var (Value.box_pid (`ServerPid child_pid), `Local) env in
         let grab_frame =
           K.Frame.of_expr extended_env
                           (Lib.prim_appln "spawnWait'" [`Variable fresh_var]) in
->>>>>>> 85c61335
 
         (* Now, check to see whether we already have the result; if so, we can
          * grab and continue. Otherwise, we need to block. *)
         begin
           match Proc.get_spawnwait_result child_pid with
-<<<<<<< HEAD
-            | Some v -> apply_cont cont hs env v
-            | None ->
-                Proc.block (fun () -> apply_cont (Value.append_cont_frame grab_frame cont) hs env (`Record []))
-=======
             | Some v -> apply_cont cont env v
             | None ->
                 Proc.block (fun () -> apply_cont K.(grab_frame &> cont) env (`Record []))
->>>>>>> 85c61335
         end
     | `PrimitiveFunction ("spawnWait'", _), [child_pid] ->
         let unboxed_pid = Value.unbox_pid child_pid in
@@ -380,11 +310,7 @@
         match unboxed_pid with
           | `ServerPid server_pid ->
               let v = OptionUtils.val_of @@ Proc.get_spawnwait_result server_pid in
-<<<<<<< HEAD
-              apply_cont cont hs env v
-=======
               apply_cont cont env v
->>>>>>> 85c61335
           | _ -> assert false
         end
     | `PrimitiveFunction ("recv",_), [] ->
@@ -396,41 +322,29 @@
 (*             Debug.print("receive in web server mode--not implemented."); *)
         let req_data = Value.Env.request_data env in
         if Settings.get_value Basicsettings.web_mode && not (Settings.get_value Basicsettings.concurrent_server) then
-          client_call req_data "_recvWrapper" cont hs []
+          client_call req_data "_recvWrapper" cont []
         else
         begin match Mailbox.pop_message () with
             Some message ->
               Debug.print("delivered message.");
-              apply_cont cont hs env message
+              apply_cont cont env message
           | None ->
-<<<<<<< HEAD
-              let recv_frame = Value.expr_to_contframe
-                env (Lib.prim_appln "recv" [])
-              in
-              Proc.block (fun () -> apply_cont (Value.append_cont_frame recv_frame cont) hs env (`Record []))
-=======
               let recv_frame = K.Frame.of_expr env (Lib.prim_appln "recv" []) in
               Proc.block (fun () -> apply_cont K.(recv_frame &> cont) env (`Record []))
->>>>>>> 85c61335
         end
     (* end of mailbox stuff *)
     (* start of session stuff *)
     | `PrimitiveFunction ("new", _), [] ->
-        apply_access_point cont hs env `ServerSpawnLoc
+        apply_access_point cont env `ServerSpawnLoc
     | `PrimitiveFunction ("newAP", _), [loc] ->
         let unboxed_loc = Value.unbox_spawn_loc loc in
-        apply_access_point cont hs env unboxed_loc
+        apply_access_point cont env unboxed_loc
     | `PrimitiveFunction ("newClientAP", _), [] ->
         (* Really this should be desugared properly into "there"... *)
-<<<<<<< HEAD
-        let client_id = RequestData.get_client_id @@ Value.request_data env in
-        apply_access_point cont hs env (`ClientSpawnLoc client_id)
-=======
         let client_id = RequestData.get_client_id @@ Value.Env.request_data env in
         apply_access_point cont env (`ClientSpawnLoc client_id)
->>>>>>> 85c61335
     | `PrimitiveFunction ("newServerAP", _), [] ->
-        apply_access_point cont hs env `ServerSpawnLoc
+        apply_access_point cont env `ServerSpawnLoc
     | `PrimitiveFunction ("accept", _), [ap] ->
       let ap = Value.unbox_access_point ap in
       begin
@@ -445,10 +359,10 @@
               if blocked then
                   (* block my end of the channel *)
                   (Session.block c (Proc.get_current_pid ());
-                   Proc.block (fun () -> apply_cont cont hs env boxed_channel))
+                   Proc.block (fun () -> apply_cont cont env boxed_channel))
               else
                 (* other end will have been unblocked in proc *)
-                apply_cont cont hs env boxed_channel
+                apply_cont cont env boxed_channel
       end
     | `PrimitiveFunction ("request", _), [ap] ->
       let ap = Value.unbox_access_point ap in
@@ -463,17 +377,17 @@
               if blocked then
                 (* block my end of the channel *)
                 (Session.block c (Proc.get_current_pid ());
-                Proc.block (fun () -> apply_cont cont hs env boxed_channel))
+                Proc.block (fun () -> apply_cont cont env boxed_channel))
               else
                 (* Otherwise, other end will have been unblocked in proc.ml,
                  * return new channel EP *)
-                apply_cont cont hs env boxed_channel
+                apply_cont cont env boxed_channel
       end
     | `PrimitiveFunction ("send", _), [v; chan] ->
       Debug.print ("sending: " ^ Value.string_of_value v ^ " to channel: " ^ Value.string_of_value chan);
       let (outp, _) = Value.unbox_channel chan in
       Session.send v outp;
-      apply_cont cont hs env chan
+      apply_cont cont env chan
     | `PrimitiveFunction ("receive", _), [chan] ->
       begin
         Debug.print("receiving from channel: " ^ Value.string_of_value chan);
@@ -482,7 +396,7 @@
         match Session.receive inp with
           | Some v ->
             Debug.print ("grabbed: " ^ Value.string_of_value v);
-            apply_cont cont hs env (Value.box_pair v chan)
+            apply_cont cont env (Value.box_pair v chan)
           | None ->
             (* Here, we have to extend the environment with a fresh variable
              * representing the channel, since we can't create an IR application
@@ -494,11 +408,7 @@
             let grab_frame = K.Frame.of_expr extended_env (Lib.prim_appln "receive" [`Variable fresh_var]) in
               let inp = (snd unboxed_chan) in
               Session.block inp (Proc.get_current_pid ());
-<<<<<<< HEAD
-              Proc.block (fun () -> apply_cont (Value.append_cont_frame grab_frame cont) hs env (`Record []))
-=======
               Proc.block (fun () -> apply_cont K.(grab_frame &> cont) env (`Record []))
->>>>>>> 85c61335
       end
     | `PrimitiveFunction ("link", _), [chanl; chanr] ->
       let unblock p =
@@ -512,14 +422,14 @@
       Session.link (out1, in1) (out2, in2);
       unblock out1;
       unblock out2;
-      apply_cont cont hs env (`Record [])
+      apply_cont cont env (`Record [])
     (* end of session stuff *)
     | `PrimitiveFunction ("unsafeAddRoute", _), [pathv; handler] ->
        let path = Value.unbox_string pathv in
        let is_dir_handler = String.length path > 0 && path.[String.length path - 1] = '/' in
        let path = if String.length path == 0 || path.[0] <> '/' then "/" ^ path else path in
        Webs.add_route is_dir_handler path (Right (env, handler));
-       apply_cont cont hs env (`Record [])
+       apply_cont cont env (`Record [])
     | `PrimitiveFunction ("addStaticRoute", _), [uriv; pathv; mime_typesv] ->
        if not (!allow_static_routes) then
          eval_error "Attempt to add a static route after they have been disabled";
@@ -528,51 +438,49 @@
        let path = Value.unbox_string pathv in
        let mime_types = List.map (fun v -> let (x, y) = Value.unbox_pair v in (Value.unbox_string x, Value.unbox_string y)) (Value.unbox_list mime_typesv) in
        Webs.add_route true uri (Left (path, mime_types));
-       apply_cont cont hs env (`Record [])
+       apply_cont cont env (`Record [])
     | `PrimitiveFunction ("servePages", _), [] ->
        if not (Settings.get_value(dynamic_static_routes)) then
          allow_static_routes := false;
        begin
          Webs.start env >>= fun () ->
-         apply_cont cont hs env (`Record [])
+         apply_cont cont env (`Record [])
        end
         (*****************)
     | `PrimitiveFunction (n,None), args ->
-<<<<<<< HEAD
-       apply_cont cont hs env (Lib.apply_pfun n args (Value.request_data env))
-    | `PrimitiveFunction (_, Some code), args ->
-       apply_cont cont hs env (Lib.apply_pfun_by_code code args (Value.request_data env))
-    | `ClientFunction name, args ->
-        let req_data = Value.request_data env in
-        client_call req_data name cont hs args
-    (*| `Continuation c,      [p] -> apply_cont c env p
-      | `Continuation _,       _  ->*)
-    | `ShallowContinuation (delim, cont', hs'), [p] ->
-       let cont = Value.append_delim_cont delim cont in
-       apply_cont (cont' @ cont) (hs' @ hs) env p
-    | `DeepContinuation (cont', hs'), [p] ->
-       apply_cont (cont' @ cont) (hs' @  hs) env p
-    | `Continuation (cont, hs), [p] -> apply_cont cont hs env p
-    | `Continuation _,       _    ->
-       eval_error "Continuation applied to multiple (or zero) arguments"
-    | (v,_)                      -> eval_error "Application of non-function: %s" (Value.string_of_value v)
-  and apply_cont cont hs env v =
-    Proc.yield (fun () -> apply_cont' cont hs env v)
-  and apply_cont' cont hs env v : Proc.thread_result Lwt.t =
-    match cont, hs with
-    | [] :: conts, h :: hs ->
-      invoke_return_clause conts hs env h v
-    | [], [] ->
-      Proc.finish (env, v)
-    | [] :: conts, [] -> apply_cont conts hs env v
-    | (frame :: delim) :: conts, _ ->
-      let (scope, var, locals, comp) = frame in
-      let env = Value.bind var (v, scope) (Value.shadow env ~by:locals) in
-      let conts = delim :: conts in
-      computation env conts hs comp
-    | _   -> failwith ("evalir.ml: apply_cont: Edge case: Ooops, what happened?")
-  and computation env cont hs (bindings, tailcomp) : Proc.thread_result Lwt.t =
-=======
+  (*      apply_cont cont hs env (Lib.apply_pfun n args (Value.request_data env)) *)
+  (*   | `PrimitiveFunction (_, Some code), args -> *)
+  (*      apply_cont cont hs env (Lib.apply_pfun_by_code code args (Value.request_data env)) *)
+  (*   | `ClientFunction name, args -> *)
+  (*       let req_data = Value.request_data env in *)
+  (*       client_call req_data name cont hs args *)
+  (*   (\*| `Continuation c,      [p] -> apply_cont c env p *)
+  (*     | `Continuation _,       _  ->*\) *)
+  (*   | `ShallowContinuation (delim, cont', hs'), [p] -> *)
+  (*      let cont = Value.append_delim_cont delim cont in *)
+  (*      apply_cont (cont' @ cont) (hs' @ hs) env p *)
+  (*   | `DeepContinuation (cont', hs'), [p] -> *)
+  (*      apply_cont (cont' @ cont) (hs' @  hs) env p *)
+  (*   | `Continuation (cont, hs), [p] -> apply_cont cont hs env p *)
+  (*   | `Continuation _,       _    -> *)
+  (*      eval_error "Continuation applied to multiple (or zero) arguments" *)
+  (*   | (v,_)                      -> eval_error "Application of non-function: %s" (Value.string_of_value v) *)
+  (* and apply_cont cont hs env v = *)
+  (*   Proc.yield (fun () -> apply_cont' cont hs env v) *)
+  (* and apply_cont' cont hs env v : Proc.thread_result Lwt.t = *)
+  (*   match cont, hs with *)
+  (*   | [] :: conts, h :: hs -> *)
+  (*     invoke_return_clause conts hs env h v *)
+  (*   | [], [] -> *)
+  (*     Proc.finish (env, v) *)
+  (*   | [] :: conts, [] -> apply_cont conts hs env v *)
+  (*   | (frame :: delim) :: conts, _ -> *)
+  (*     let (scope, var, locals, comp) = frame in *)
+  (*     let env = Value.bind var (v, scope) (Value.shadow env ~by:locals) in *)
+  (*     let conts = delim :: conts in *)
+  (*     computation env conts hs comp *)
+  (*   | _   -> failwith ("evalir.ml: apply_cont: Edge case: Ooops, what happened?") *)
+  (* and computation env cont hs (bindings, tailcomp) : Proc.thread_result Lwt.t = *)
        apply_cont cont env (Lib.apply_pfun n args (Value.Env.request_data env))
     | `PrimitiveFunction (_, Some code), args ->
        apply_cont cont env (Lib.apply_pfun_by_code code args (Value.Env.request_data env))
@@ -588,17 +496,10 @@
   and apply_cont' (cont : continuation) env v : Proc.thread_result Lwt.t =
     K.apply ~eval:computation ~finish ~env cont v
   and computation env (cont : continuation) (bindings, tailcomp) : Proc.thread_result Lwt.t =
->>>>>>> 85c61335
     match bindings with
-      | [] -> tail_computation env cont hs tailcomp
+      | [] -> tail_computation env cont tailcomp
       | b::bs -> match b with
         | `Let ((var, _) as b, (_, tc)) ->
-<<<<<<< HEAD
-              let locals = Value.localise env var in
-              let contf  = Value.make_cont_frame (Var.scope_of_binder b) var locals (bs, tailcomp) in
-              let cont   = Value.append_cont_frame contf cont in
-              tail_computation env cont hs tc
-=======
            let locals = Value.Env.localise env var in
            let cont' =
              K.(
@@ -606,20 +507,15 @@
                frame &> cont)
            in
            tail_computation env cont' tc
->>>>>>> 85c61335
           (* function definitions are stored in the global fun map *)
           | `Fun _ ->
-            computation env cont hs (bs, tailcomp)
+            computation env cont (bs, tailcomp)
           | `Rec _ ->
-            computation env cont hs (bs, tailcomp)
+            computation env cont (bs, tailcomp)
           | `Alien _ ->
-            computation env cont hs (bs, tailcomp)
+            computation env cont (bs, tailcomp)
           | `Module _ -> failwith "Not implemented interpretation of modules yet"
-<<<<<<< HEAD
-  and tail_computation env cont hs : Ir.tail_computation -> Proc.thread_result Lwt.t = function
-=======
   and tail_computation env (cont : continuation) : Ir.tail_computation -> Proc.thread_result Lwt.t = function
->>>>>>> 85c61335
     (* | `Return (`ApplyPure _ as v) -> *)
     (*   let w = (value env v) in *)
     (*     Debug.print ("ApplyPure"); *)
@@ -627,22 +523,10 @@
     (*     Debug.print ("  cont: " ^ Value.string_of_cont cont); *)
     (*     Debug.print ("  value: " ^ Value.string_of_value w); *)
     (*     apply_cont cont env w *)
-    | `Return v      -> apply_cont cont hs env (value env v)
-    | `Apply (f, ps) -> apply cont hs env (value env f, List.map (value env) ps)
-    | `Special s     -> special env cont hs s
+    | `Return v      -> apply_cont cont env (value env v)
+    | `Apply (f, ps) -> apply cont env (value env f, List.map (value env) ps)
+    | `Special s     -> special env cont s
     | `Case (v, cases, default) ->
-<<<<<<< HEAD
-        begin match value env v with
-           | `Variant (label, _) as v ->
-               (match StringMap.lookup label cases, default, v with
-                  | Some ((var,_), c), _, `Variant (_, v)
-                  | _, Some ((var,_), c), v ->
-                      computation (Value.bind var (v, `Local) env) cont hs c
-                  | None, _, #Value.t -> eval_error "Pattern matching failed on %s" label 
-                  | _ -> assert false (* v not a variant *))
-           | _ -> eval_error "Case of non-variant"
-        end
-=======
       begin match value env v with
         | `Variant (label, _) as v ->
           begin
@@ -650,25 +534,20 @@
             | Some ((var,_), c), _, `Variant (_, v)
             | _, Some ((var,_), c), v ->
               computation (Value.Env.bind var (v, `Local) env) cont c
-            | None, _, #Value.t -> eval_error "Pattern matching failed"
+            | None, _, #Value.t -> eval_error "Pattern matching failed on %s" label
             | _ -> assert false (* v not a variant *)
           end
         | _ -> eval_error "Case of non-variant"
       end
->>>>>>> 85c61335
     | `If (c,t,e)    ->
-        computation env cont hs
+        computation env cont
           (match value env c with
              | `Bool true     -> t
              | `Bool false    -> e
              | _              -> eval_error "Conditional was not a boolean")
-<<<<<<< HEAD
-  and special env cont hs : Ir.special -> Proc.thread_result Lwt.t = function
-=======
   and special env (cont : continuation) : Ir.special -> Proc.thread_result Lwt.t = function
->>>>>>> 85c61335
     | `Wrong _                    -> raise Wrong
-    | `Database v                 -> apply_cont cont hs env (`Database (db_connect (value env v)))
+    | `Database v                 -> apply_cont cont env (`Database (db_connect (value env v)))
     | `Table (db, name, keys, (readtype, _, _)) ->
       begin
         (* OPTIMISATION: we could arrange for concrete_type to have
@@ -681,7 +560,7 @@
 		    List.map Value.unbox_string (Value.unbox_list key))
 		  (Value.unbox_list keys)
 	      in
-              apply_cont cont hs env (`Table ((db, params), Value.unbox_string name, unboxed_keys, row))
+              apply_cont cont env (`Table ((db, params), Value.unbox_string name, unboxed_keys, row))
           | _ -> eval_error "Error evaluating table handle"
       end
     | `Query (range, e, _t) ->
@@ -693,7 +572,7 @@
        if Settings.get_value Basicsettings.Shredding.shredding then
          begin
            match Queryshredding.compile_shredded env (range, e) with
-           | None -> computation env cont hs e
+           | None -> computation env cont e
            | Some (db, p) ->
                begin
 		 if db#driver_name() <> "postgresql"
@@ -710,14 +589,14 @@
 		   Queryshredding.Shred.pmap execute_shredded_raw p in
 		 let mapped_results =
 		   Queryshredding.Shred.pmap Queryshredding.Stitch.build_stitch_map raw_results in
-                 apply_cont cont hs env
+                 apply_cont cont env
 		   (Queryshredding.Stitch.stitch_mapped_query mapped_results)
                end
 	 end
        else (* shredding disabled *)
          begin
            match Query.compile env (range, e) with
-           | None -> computation env cont hs e
+           | None -> computation env cont e
            | Some (db, q, t) ->
                let (fieldMap, _, _), _ =
 		 Types.unwrap_row(TypeUtils.extract_row t) in
@@ -731,7 +610,7 @@
                    fieldMap
                    []
                in
-               apply_cont cont hs env (Database.execute_select fields q db)
+               apply_cont cont env (Database.execute_select fields q db)
 	 end
     | `Update ((xb, source), where, body) ->
       let db, table, field_types =
@@ -744,7 +623,7 @@
       let update_query =
         Query.compile_update db env ((Var.var_of_binder xb, table, field_types), where, body) in
       let () = ignore (Database.execute_command update_query db) in
-        apply_cont cont hs env (`Record [])
+        apply_cont cont env (`Record [])
     | `Delete ((xb, source), where) ->
       let db, table, field_types =
         match value env source with
@@ -756,18 +635,20 @@
       let delete_query =
         Query.compile_delete db env ((Var.var_of_binder xb, table, field_types), where) in
       let () = ignore (Database.execute_command delete_query db) in
-        apply_cont cont hs env (`Record [])
+        apply_cont cont env (`Record [])
     | `CallCC f ->
-       apply cont hs env (value env f, [`Continuation (cont, hs)])
+       apply cont env (value env f, [`Continuation cont])
     (* Handlers *)
-    | `Handle (v, cases, spec) ->
-       let hs = (env, cases, spec) :: hs in       
-       let cont = [] :: cont in
+    | `Handle (v, clauses, spec) ->
+       let depth = fst spec in
+       let handler = K.Handler.make ~env ~clauses ~depth in
+       let cont = K.set_trap_point ~handler cont in
        let comp = value env v in
-       apply cont hs env (comp, [])
+       apply cont env (comp, [])
     | `DoOperation (name, v, _) ->
+       let eval = computation in
        let vs = List.map (value env) v in
-       handle env cont hs (name,vs)
+       K.invoke_trap ~eval ~env cont (name,vs)
     (* Session stuff *)
     | `Select (name, v) ->
       let chan = value env v in
@@ -776,7 +657,7 @@
       let (outp, _inp) = ch in
       Session.send (Value.box_string name) outp;
       OptionUtils.opt_iter Proc.awaken (Session.unblock outp);
-      apply_cont cont hs env chan
+      apply_cont cont env chan
     | `Choice (v, cases) ->
       begin
         let chan = value env v in
@@ -789,81 +670,67 @@
               begin
                 match StringMap.lookup label cases with
                 | Some ((var,_), body) ->
-<<<<<<< HEAD
-                  computation (Value.bind var (chan, `Local) env) cont hs body
-=======
                   computation (Value.Env.bind var (chan, `Local) env) cont body
->>>>>>> 85c61335
                 | None -> eval_error "Choice pattern matching failed"
               end
           | None ->
              let choice_frame =
                K.Frame.of_expr env (`Special (`Choice (v, cases)))
             in
-            let cont = Value.append_cont_frame choice_frame cont in
-              Session.block inp (Proc.get_current_pid ());
-<<<<<<< HEAD
-              Proc.block (fun () -> apply_cont cont hs env (`Record []))
-      end
+            Session.block inp (Proc.get_current_pid ());
   (*****************)
-  and handle _env cont hs (opname, vs) = (* TODO: Is _env really supposed to be unused? *)
-    let depth = fst in    
-    (* handle operations, forwarding appropriately, where
-        [cont'] and [hs'] are reversed stacks of
-        delimited continuations and handlers
-        used for restoring the stacks when [k] is invoked  *)
-    let rec handle' (cont', hs') =
-      function
-      | delim :: cont, (henv, h, spec) :: hs ->
-         let cont' = delim :: cont' in
-         let hs' = (henv, h, spec) :: hs' in
-         begin
-           match StringMap.lookup opname h with	    
-	   | Some (kb, (var, _), comp) ->
-              let k =
-                match depth spec with
-                | `Deep ->
-                   `DeepContinuation (List.rev cont', List.rev hs')
-                | `Shallow ->
-                   `ShallowContinuation (delim, List.rev (List.tl cont'), List.rev (List.tl hs'))
-	      in
-              let henv =
-                match kb with
-                | `Effect kb -> Value.bind (Var.var_of_binder kb) (k, `Local) henv
-                | _ -> henv
-              in
-	      computation (Value.bind var (Value.box vs, `Local) henv) cont hs comp
-           | None ->
-              Debug.print ("Forwarding: " ^ opname);
-              handle' (cont', hs') (cont, hs)              
-         end
-      | _, [] -> eval_error "Unhandled operation: %s" opname
-      | _, _  -> assert false (* Avoids a warning from being generated due to incomplete pattern matching *)
-    in
-    handle' ([], []) (cont, hs)
-  and invoke_return_clause cont hs _env (henv, h, _) v =
-    match StringMap.lookup "Return" h with
-    | Some (_, (var, _), comp) -> computation (Value.bind var (v, `Local) henv) cont hs comp
-    | None -> eval_error "Pattern matching failed on Return"      
-
-  let eval : Value.env -> program -> Proc.thread_result Lwt.t =
-    fun env -> computation env Value.toplevel_cont Value.toplevel_hs
-=======
-              Proc.block (fun () -> apply_cont K.(choice_frame &> cont) env (`Record []))
+  (* and handle _env cont hs (opname, vs) = (\* TODO: Is _env really supposed to be unused? *\) *)
+  (*   let depth = fst in     *)
+  (*   (\* handle operations, forwarding appropriately, where *)
+  (*       [cont'] and [hs'] are reversed stacks of *)
+  (*       delimited continuations and handlers *)
+  (*       used for restoring the stacks when [k] is invoked  *\) *)
+  (*   let rec handle' (cont', hs') = *)
+  (*     function *)
+  (*     | delim :: cont, (henv, h, spec) :: hs -> *)
+  (*        let cont' = delim :: cont' in *)
+  (*        let hs' = (henv, h, spec) :: hs' in *)
+  (*        begin *)
+  (*          match StringMap.lookup opname h with	     *)
+  (*          | Some (kb, (var, _), comp) -> *)
+  (*             let k = *)
+  (*               match depth spec with *)
+  (*               | `Deep -> *)
+  (*                  `DeepContinuation (List.rev cont', List.rev hs') *)
+  (*               | `Shallow -> *)
+  (*                  `ShallowContinuation (delim, List.rev (List.tl cont'), List.rev (List.tl hs')) *)
+  (*             in *)
+  (*             let henv = *)
+  (*               match kb with *)
+  (*               | `Effect kb -> Value.bind (Var.var_of_binder kb) (k, `Local) henv *)
+  (*               | _ -> henv *)
+  (*             in *)
+  (*             computation (Value.bind var (Value.box vs, `Local) henv) cont hs comp *)
+  (*          | None -> *)
+  (*             Debug.print ("Forwarding: " ^ opname); *)
+  (*             handle' (cont', hs') (cont, hs)               *)
+  (*        end *)
+  (*     | _, [] -> eval_error "Unhandled operation: %s" opname *)
+  (*     | _, _  -> assert false (\* Avoids a warning from being generated due to incomplete pattern matching *\) *)
+  (*   in *)
+  (*   handle' ([], []) (cont, hs) *)
+  (* and invoke_return_clause cont hs _env (henv, h, _) v = *)
+  (*   match StringMap.lookup "Return" h with *)
+  (*   | Some (_, (var, _), comp) -> computation (Value.bind var (v, `Local) henv) cont hs comp *)
+  (*   | None -> eval_error "Pattern matching failed on Return" *)
+            Proc.block (fun () -> apply_cont K.(choice_frame &> cont) env (`Record []))
       end
   and finish env v = Proc.finish (env, v)
     (*****************)
 
   let eval : Value.env -> program -> Proc.thread_result Lwt.t =
     fun env -> computation env K.empty
-
->>>>>>> 85c61335
 
   let run_program_with_cont : Value.continuation -> Value.env -> Ir.program ->
     (Value.env * Value.t) =
     fun cont env program ->
       try (
-        Proc.run (fun () -> computation env cont Value.toplevel_hs program)
+        Proc.run (fun () -> computation env cont program)
       ) with
         | NotFound s -> failwith ("Internal error: NotFound " ^ s ^
                                      " while interpreting.")
@@ -879,13 +746,6 @@
 
   let run_defs : Value.env -> Ir.binding list -> Value.env =
     fun env bs ->
-<<<<<<< HEAD
-      let (env, _value) = run_program env (bs, `Return(`Extend(StringMap.empty, None))) in env
-
-           
-  let apply_with_cont cont env (f, vs) =
-    try snd (Proc.run (fun () -> apply cont Value.toplevel_hs env (f, vs))) with
-=======
     let (env, _value) = run_program env (bs, `Return(`Extend(StringMap.empty, None))) in env
 
   (** [apply_cont_toplevel cont env v] applies a continuation to a value
@@ -898,7 +758,6 @@
 
   let apply_with_cont (cont : continuation) env (f, vs) =
     try snd (Proc.run (fun () -> apply cont env (f, vs))) with
->>>>>>> 85c61335
     |  NotFound s -> failwith ("Internal error: NotFound " ^ s ^
                                  " while interpreting.")
 
