--- conflicted
+++ resolved
@@ -91,8 +91,6 @@
 (* Compile & cache whole program, closures, and HTML *)
 let cache_whole_program = Settings.add_bool("cache_whole_program", false, `User)
 
-<<<<<<< HEAD
-=======
 (* Inlining with-clauses *)
 let inline_with = Settings.add_bool("inline_with", true, `User)
 
@@ -115,6 +113,5 @@
 (* Generic flag for A/B testing *)
 let feature_test = Settings.add_bool("feature_test",false,`User)
 
->>>>>>> 65e3068f
 (* Paths to look for .links files in chasing pass *)
 let links_file_paths = Settings.add_string("links_file_paths", "", `User)