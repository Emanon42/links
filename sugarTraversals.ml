(* This file is generated mostly automatically using Hand in Left-or-right-handed 1.0.0 *)
(* Generated mostly automatically using Camlp4 in OCaml 3.10.0.

   NB: DO NOT EDIT (except to keep it in line with sugartypes.ml).

   When we switch to OCaml 3.10.x, and when the Camlp4MapGenerator
   filter which comes with camlp4 3.10.0 works sufficiently well we'll
   generate all this automatically instead of maintaining this file.
*)

open Sugartypes

class map =
  object ((o : 'self_type))
    method string : string -> string = o#unknown

    method option :
      'a 'a_out. ('self_type -> 'a -> 'a_out) -> 'a option -> 'a_out option =
      fun _f_a ->
        function | None -> None | Some _x -> let _x = _f_a o _x in Some _x

    method list :
      'a 'a_out. ('self_type -> 'a -> 'a_out) -> 'a list -> 'a_out list =
      fun _f_a ->
        function
        | [] -> []
        | _x :: _x_i1 ->
            let _x = _f_a o _x in
            let _x_i1 = o#list _f_a _x_i1 in _x :: _x_i1

    method float : float -> float = o#unknown

    method char : char -> char = o#unknown

    method bool : bool -> bool = function | false -> false | true -> true

    method unary_op : unary_op -> unary_op =
      function
      | `Minus -> `Minus
      | `FloatMinus -> `FloatMinus
      | `Name _x -> let _x = o#name _x in `Name _x

    method tyunary_op : tyarg list * unary_op -> tyarg list * unary_op =
      fun (_x, _x_i1) -> (_x, o#unary_op _x_i1)

    method binder : binder -> binder =
      fun (_x, _x_i1, _x_i2) ->
        let _x = o#name _x in
        let _x_i1 = o#option (fun o -> o#unknown) _x_i1 in
        let _x_i2 = o#position _x_i2 in (_x, _x_i1, _x_i2)

    method sentence : sentence -> sentence =
      function
      | `Definitions _x ->
          let _x = o#list (fun o -> o#binding) _x in `Definitions _x
      | `Expression _x -> let _x = o#phrase _x in `Expression _x
      | `Directive _x -> let _x = o#directive _x in `Directive _x

    method sec : sec -> sec =
      function
      | `Minus -> `Minus
      | `FloatMinus -> `FloatMinus
      | `Project _x -> let _x = o#name _x in `Project _x
      | `Name _x -> let _x = o#name _x in `Name _x

    method subkind : subkind -> subkind = fun x -> x

    method kind : kind -> kind = fun x -> x

    method freedom : freedom -> freedom = fun x -> x

    method type_variable : type_variable -> type_variable =
      fun (_x, _x_i1, _x_i2) ->
        let _x = o#name _x in
        let _x_i1 = o#kind _x_i1 in
        let _x_i2 = o#freedom _x_i2 in (_x, _x_i1, _x_i2)

    method known_type_variable : known_type_variable -> known_type_variable =
      fun (_x, _x_i1, _x_i2) ->
        let _x = o#name _x in
        let _x_i1 = o#subkind _x_i1 in
        let _x_i2 = o#freedom _x_i2 in (_x, _x_i1, _x_i2)

    method row_var : row_var -> row_var =
      function
      | `Closed -> `Closed
      | `Open _x ->
          let _x = o#known_type_variable _x in `Open _x
      | `Recursive ((_x, _x_i1)) ->
          let _x = o#name _x in
          let _x_i1 = o#row _x_i1 in `Recursive ((_x, _x_i1))

    method row : row -> row =
      fun (_x, _x_i1) ->
        let _x =
          o#list
            (fun o (_x, _x_i1) ->
               let _x = o#name _x in
               let _x_i1 = o#fieldspec _x_i1 in (_x, _x_i1))
            _x in
        let _x_i1 = o#row_var _x_i1 in (_x, _x_i1)

    method replace_rhs : replace_rhs -> replace_rhs =
      function
      | `Literal _x -> let _x = o#string _x in `Literal _x
      | `Splice _x -> let _x = o#phrase _x in `Splice _x

    method regexflag : regexflag -> regexflag =
      function
      | `RegexList -> `RegexList
      | `RegexNative -> `RegexNative
      | `RegexGlobal -> `RegexGlobal
      | `RegexReplace -> `RegexReplace

    method regex : regex -> regex =
      function
      | `Range ((_x, _x_i1)) ->
          let _x = o#char _x in
          let _x_i1 = o#char _x_i1 in `Range ((_x, _x_i1))
      | `Simply _x -> let _x = o#string _x in `Simply _x
      | `Quote _x -> let _x = o#regex _x in `Quote _x
      | `Any -> `Any
      | `StartAnchor -> `StartAnchor
      | `EndAnchor -> `EndAnchor
      | `Seq _x -> let _x = o#list (fun o -> o#regex) _x in `Seq _x
      | `Alternate ((_x, _x_i1)) ->
          let _x = o#regex _x in
          let _x_i1 = o#regex _x_i1 in `Alternate ((_x, _x_i1))
      | `Group _x -> let _x = o#regex _x in `Group _x
      | `Repeat ((_x, _x_i1)) ->
          let _x = o#unknown _x in
          let _x_i1 = o#regex _x_i1 in `Repeat ((_x, _x_i1))
      | `Splice _x -> let _x = o#phrase _x in `Splice _x
      | `Replace ((_x, _x_i1)) ->
          let _x = o#regex _x in
          let _x_i1 = o#replace_rhs _x_i1 in `Replace ((_x, _x_i1))

    method position : position -> position =
      fun (_x, _x_i1, _x_i2) ->
        let _x = o#unknown _x in
        let _x_i1 = o#unknown _x_i1 in
        let _x_i2 = o#unknown _x_i2 in (_x, _x_i1, _x_i2)

    method datatype' : datatype' -> datatype' =
      fun (x, y) ->
        let x = o#datatype x in
        let y = o#unknown y in
          (x,y)

    method phrasenode : phrasenode -> phrasenode =
      function
      | `Constant _x -> let _x = o#constant _x in `Constant _x
      | `Var _x -> let _x = o#name _x in `Var _x
<<<<<<< HEAD
      | `FunLit (_x, _x1, _x_i1) -> let _x_i1 = o#funlit _x_i1 in `FunLit (_x, _x1, _x_i1)
      | `HandlerLit (types, spec, hnlit) ->
	 let types = o#option (fun o -> o#unknown) types in
	 let spec = o#handler_spec spec in
	 let hnlit = o#handlerlit hnlit in
	 `HandlerLit (types, spec, hnlit)
=======
      | `FunLit (_x, _x1, _x_i1, _x_i2) -> let _x_i1 = o#funlit _x_i1 in
                                           let _x_i2 = o#location _x_i2 in `FunLit (_x, _x1, _x_i1, _x_i2)
>>>>>>> d66ce1ff
      | `Spawn (_x, _x_i1, _x_i2) -> let _x_i1 = o#phrase _x_i1 in `Spawn (_x, _x_i1, _x_i2)
      | `Query (_x, _x_i1, _x_i2) ->
          let _x =
            o#option
              (fun o (_x, _x_i1) ->
                 let _x = o#phrase _x in
                 let _x_i1 = o#phrase _x_i1 in (_x, _x_i1))
              _x in
          let _x_i1 = o#phrase _x_i1 in `Query (_x, _x_i1, _x_i2)
      | `ListLit (_x, _x_i1) ->
          let _x = o#list (fun o -> o#phrase) _x in `ListLit (_x, _x_i1)
      | `Iteration ((_x, _x_i1, _x_i2, _x_i3)) ->
          let _x = o#list (fun o -> o#iterpatt) _x in
          let _x_i1 = o#phrase _x_i1 in
          let _x_i2 = o#option (fun o -> o#phrase) _x_i2 in
          let _x_i3 = o#option (fun o -> o#phrase) _x_i3
          in `Iteration ((_x, _x_i1, _x_i2, _x_i3))
      | `Escape ((_x, _x_i1)) ->
          let _x = o#binder _x in
          let _x_i1 = o#phrase _x_i1 in `Escape ((_x, _x_i1))
      | `Section _x -> let _x = o#sec _x in `Section _x
      | `Conditional ((_x, _x_i1, _x_i2)) ->
          let _x = o#phrase _x in
          let _x_i1 = o#phrase _x_i1 in
          let _x_i2 = o#phrase _x_i2 in `Conditional ((_x, _x_i1, _x_i2))
      | `Block ((_x, _x_i1)) ->
          let _x = o#list (fun o -> o#binding) _x in
          let _x_i1 = o#phrase _x_i1 in `Block ((_x, _x_i1))
      | `InfixAppl ((_x, _x_i1, _x_i2)) ->
          let _x = o#tybinop _x in
          let _x_i1 = o#phrase _x_i1 in
          let _x_i2 = o#phrase _x_i2 in `InfixAppl ((_x, _x_i1, _x_i2))
      | `RangeLit ((_x_i1, _x_i2)) ->
          let _x_i1 = o#phrase _x_i1 in
          let _x_i2 = o#phrase _x_i2 in `RangeLit ((_x_i1, _x_i2))
      | `Regex _x -> let _x = o#regex _x in `Regex _x
      | `UnaryAppl ((_x, _x_i1)) ->
          let _x = o#tyunary_op _x in
          let _x_i1 = o#phrase _x_i1 in `UnaryAppl ((_x, _x_i1))
      | `FnAppl ((_x, _x_i1)) ->
          let _x = o#phrase _x in
          let _x_i1 = o#list (fun o -> o#phrase) _x_i1
          in `FnAppl ((_x, _x_i1))
      | `TAbstr ((_x, _x_i1)) ->
          let _x_i1 = o#phrase _x_i1 in `TAbstr ((_x, _x_i1))
      | `TAppl ((_x, _x_i1)) ->
          let _x = o#phrase _x in `TAppl ((_x, _x_i1))
      | `TupleLit _x ->
          let _x = o#list (fun o -> o#phrase) _x in `TupleLit _x
      | `RecordLit ((_x, _x_i1)) ->
          let _x =
            o#list
              (fun o (_x, _x_i1) ->
                 let _x = o#name _x in
                 let _x_i1 = o#phrase _x_i1 in (_x, _x_i1))
              _x in
          let _x_i1 = o#option (fun o -> o#phrase) _x_i1
          in `RecordLit ((_x, _x_i1))
      | `Projection ((_x, _x_i1)) ->
          let _x = o#phrase _x in
          let _x_i1 = o#name _x_i1 in `Projection ((_x, _x_i1))
      | `With ((_x, _x_i1)) ->
          let _x = o#phrase _x in
          let _x_i1 =
            o#list
              (fun o (_x, _x_i1) ->
                 let _x = o#name _x in
                 let _x_i1 = o#phrase _x_i1 in (_x, _x_i1))
              _x_i1
          in `With ((_x, _x_i1))
      | `TypeAnnotation ((_x, _x_i1)) ->
          let _x = o#phrase _x in
          let _x_i1 = o#datatype' _x_i1 in `TypeAnnotation ((_x, _x_i1))
      | `Upcast ((_x, _x_i1, _x_i2)) ->
          let _x = o#phrase _x in
          let _x_i1 = o#datatype' _x_i1 in
          let _x_i2 = o#datatype' _x_i2 in `Upcast ((_x, _x_i1, _x_i2))
      | `ConstructorLit ((_x, _x_i1, _x_i2)) ->
          let _x = o#name _x in
          let _x_i1 = o#option (fun o -> o#phrase) _x_i1
          in `ConstructorLit ((_x, _x_i1, _x_i2))
      | `DoOperation (name, ps, t) ->
	 let ps  = o#option (fun o -> o#list (fun o -> o#phrase)) ps in
	 let t   = o#option (fun o -> o#unknown) t in
	 `DoOperation (name, ps, t)
      (* The handle case is written by hand *)
      | `Handle (m, cases, t, spec) ->
          let m = o#phrase m in
          let cases =
            o#list
              (fun o (lhs, rhs ) ->
                 let lhs = o#pattern lhs in
                 let rhs = o#phrase rhs in (lhs, rhs)
	      )
              cases
	  in
          let t = o#option (fun o -> o#unknown) t in
	  let spec = o#handler_spec spec in
          `Handle (m, cases, t, spec)
      | `Switch ((_x, _x_i1, _x_i2)) ->
          let _x = o#phrase _x in
          let _x_i1 =
            o#list
              (fun o (_x, _x_i1) ->
                 let _x = o#pattern _x in
                 let _x_i1 = o#phrase _x_i1 in (_x, _x_i1))
              _x_i1 in
          let _x_i2 = o#option (fun o -> o#unknown) _x_i2
          in `Switch ((_x, _x_i1, _x_i2))
      | `Receive ((_x, _x_i1)) ->
          let _x =
            o#list
              (fun o (_x, _x_i1) ->
                 let _x = o#pattern _x in
                 let _x_i1 = o#phrase _x_i1 in (_x, _x_i1))
              _x in
          let _x_i1 = o#option (fun o -> o#unknown) _x_i1
          in `Receive (_x, _x_i1)
      (* | `Fuse ((_x, _x_i1)) -> *)
      (*     let _x = o#phrase _x in *)
      (*     let _x_i1 = o#phrase _x_i1 in `Fuse ((_x, _x_i1)) *)
      | `Select ((_x, _x_i1)) ->
          let _x = o#name _x in
          let _x_i1 = o#phrase _x_i1
          in `Select (_x, _x_i1)
      | `Offer ((_x, _x_i1, _x_i2)) ->
          let _x = o#phrase _x in
          let _x_i1 =
            o#list
              (fun o (_x, _x_i1) ->
                 let _x = o#pattern _x in
                 let _x_i1 = o#phrase _x_i1 in (_x, _x_i1))
              _x_i1 in
          let _x_i2 = o#option (fun o -> o#unknown) _x_i2
          in `Offer (_x, _x_i1, _x_i2)
      | `CP p -> `CP (o#cp_phrase p)
      | `DatabaseLit ((_x, _x_i1)) ->
          let _x = o#phrase _x in
          let _x_i1 =
            (fun (_x, _x_i1) ->
               let _x = o#option (fun o -> o#phrase) _x in
               let _x_i1 = o#option (fun o -> o#phrase) _x_i1 in (_x, _x_i1))
              _x_i1
          in `DatabaseLit ((_x, _x_i1))
      | `TableLit ((_x, (y, z), _x_i2, _x_i3)) ->
          let _x = o#phrase _x in
          let y = o#datatype y in
          let z = o#option
            (fun o r ->
               let r = o#unknown r in
                 r) z in
          let _x_i2 =
            o#list
              (fun o (_x, _x_i1) ->
                 let _x = o#name _x in
                 let _x_i1 = o#list (fun o -> o#fieldconstraint) _x_i1
                 in (_x, _x_i1))
              _x_i2 in
          let _x_i3 = o#phrase _x_i3 in `TableLit ((_x, (y, z), _x_i2, _x_i3))
      | `DBDelete ((_x, _x_i1, _x_i2)) ->
          let _x = o#pattern _x in
          let _x_i1 = o#phrase _x_i1 in
          let _x_i2 = o#option (fun o -> o#phrase) _x_i2
          in `DBDelete ((_x, _x_i1, _x_i2))
      | `DBInsert ((_x, _x_i1, _x_i2, _x_i3)) ->
          let _x = o#phrase _x in
          let _x_i1 = o#list (fun o -> o#name) _x_i1 in
          let _x_i2 = o#phrase _x_i2 in
          let _x_i3 = o#option (fun o -> o#phrase) _x_i3 in `DBInsert ((_x, _x_i1, _x_i2, _x_i3))
      | `DBUpdate ((_x, _x_i1, _x_i2, _x_i3)) ->
          let _x = o#pattern _x in
          let _x_i1 = o#phrase _x_i1 in
          let _x_i2 = o#option (fun o -> o#phrase) _x_i2 in
          let _x_i3 =
            o#list
              (fun o (_x, _x_i1) ->
                 let _x = o#name _x in
                 let _x_i1 = o#phrase _x_i1 in (_x, _x_i1))
              _x_i3
          in `DBUpdate ((_x, _x_i1, _x_i2, _x_i3))
      | `Xml ((_x, _x_i1, _x_i2, _x_i3)) ->
          let _x = o#name _x in
          let _x_i1 =
            o#list
              (fun o (_x, _x_i1) ->
                 let _x = o#name _x in
                 let _x_i1 = o#list (fun o -> o#phrase) _x_i1 in (_x, _x_i1))
              _x_i1 in
          let _x_i2 = o#option (fun o -> o#phrase) _x_i2 in
          let _x_i3 = o#list (fun o -> o#phrase) _x_i3
          in `Xml ((_x, _x_i1, _x_i2, _x_i3))
      | `TextNode _x -> let _x = o#string _x in `TextNode _x
      | `Formlet ((_x, _x_i1)) ->
          let _x = o#phrase _x in
          let _x_i1 = o#phrase _x_i1 in `Formlet ((_x, _x_i1))
      | `Page _x -> let _x = o#phrase _x in `Page _x
      | `FormletPlacement ((_x, _x_i1, _x_i2)) ->
          let _x = o#phrase _x in
          let _x_i1 = o#phrase _x_i1 in
          let _x_i2 = o#phrase _x_i2
          in `FormletPlacement ((_x, _x_i1, _x_i2))
      | `PagePlacement _x -> let _x = o#phrase _x in `PagePlacement _x
      | `FormBinding ((_x, _x_i1)) ->
          let _x = o#phrase _x in
          let _x_i1 = o#pattern _x_i1 in `FormBinding ((_x, _x_i1))

    method phrase : phrase -> phrase =
      fun (_x, _x_i1) ->
        let _x = o#phrasenode _x in
        let _x_i1 = o#position _x_i1 in (_x, _x_i1)

    method cp_phrasenode : cp_phrasenode -> cp_phrasenode =
      function
      | `Unquote (bs, e) -> `Unquote (o#list (fun o -> o#binding) bs, o#phrase e)
      | `Grab (c, x, p) -> `Grab (c, x, o#cp_phrase p)
      | `Give (c, e, p) -> `Give (c, o#option (fun o -> o#phrase) e, o#cp_phrase p)
      | `GiveNothing c -> `GiveNothing (o#binder c)
      | `Select (c, l, p) -> `Select (c, l, o#cp_phrase p)
      | `Offer (c, bs) -> `Offer (c, o#list (fun o (l, p) -> (l, o#cp_phrase p)) bs)
      | `Fuse (c, d) -> `Fuse (c, d)
      | `Comp (c, p, q) -> `Comp (c, o#cp_phrase p, o#cp_phrase q)

    method cp_phrase : cp_phrase -> cp_phrase =
      fun (p, pos) -> (o#cp_phrasenode p, o#position pos)

    method patternnode : patternnode -> patternnode =
      function
      | `Any -> `Any
      | `Nil -> `Nil
      | `Cons ((_x, _x_i1)) ->
          let _x = o#pattern _x in
          let _x_i1 = o#pattern _x_i1 in `Cons ((_x, _x_i1))
      | `List _x -> let _x = o#list (fun o -> o#pattern) _x in `List _x
      | `Variant ((_x, _x_i1)) ->
          let _x = o#name _x in
          let _x_i1 = o#option (fun o -> o#pattern) _x_i1
          in `Variant ((_x, _x_i1))
      | `Negative _x ->
          let _x = o#list (fun o -> o#name) _x
          in `Negative _x
      | `Record ((_x, _x_i1)) ->
          let _x =
            o#list
              (fun o (_x, _x_i1) ->
                 let _x = o#name _x in
                 let _x_i1 = o#pattern _x_i1 in (_x, _x_i1))
              _x in
          let _x_i1 = o#option (fun o -> o#pattern) _x_i1
          in `Record ((_x, _x_i1))
      | `Tuple _x -> let _x = o#list (fun o -> o#pattern) _x in `Tuple _x
      | `Constant _x -> let _x = o#constant _x in `Constant _x
      | `Variable _x -> let _x = o#binder _x in `Variable _x
      | `As ((_x, _x_i1)) ->
          let _x = o#binder _x in
          let _x_i1 = o#pattern _x_i1 in `As ((_x, _x_i1))
      | `HasType ((_x, _x_i1)) ->
          let _x = o#pattern _x in
          let _x_i1 = o#datatype' _x_i1 in `HasType ((_x, _x_i1))

    method pattern : pattern -> pattern =
      fun (_x, _x_i1) ->
        let _x = o#patternnode _x in
        let _x_i1 = o#position _x_i1 in (_x, _x_i1)

    method operator : operator -> operator =
      function
      | (#unary_op as x) -> (o#unary_op x :> operator)
      | (#binop as x) -> (o#binop x :> operator)
      | `Project _x -> let _x = o#name _x in `Project _x

    method num : num -> num = o#unknown

    method name : name -> name = o#string

    method logical_binop : logical_binop -> logical_binop =
      function | `And -> `And | `Or -> `Or

    method location : location -> location = o#unknown

    method iterpatt : iterpatt -> iterpatt =
      function
      | `List ((_x, _x_i1)) ->
          let _x = o#pattern _x in
          let _x_i1 = o#phrase _x_i1 in `List ((_x, _x_i1))
      | `Table ((_x, _x_i1)) ->
          let _x = o#pattern _x in
          let _x_i1 = o#phrase _x_i1 in `Table ((_x, _x_i1))

    method funlit : funlit -> funlit =
      fun (_x, _x_i1) ->
        let _x = o#list (fun o -> o#list (fun o -> o#pattern)) _x in
        let _x_i1 = o#phrase _x_i1 in (_x, _x_i1)

    method handlerlit : handlerlit -> handlerlit =
      fun (args, cases, params) ->
      let args = o#pattern args in
      let cases =
        o#list
          (fun o (lhs, rhs) ->
           let lhs = o#pattern lhs in
	   let rhs = o#phrase rhs in (lhs, rhs)
	  )
          cases
      in
      let params = o#option (fun o -> o#list (fun o -> o#pattern)) params in
      (args,cases,params)

    method fieldspec : fieldspec -> fieldspec =
      function
      | `Present _x -> let _x = o#datatype _x in `Present _x
      | `Absent -> `Absent
      | `Var _x -> let _x = o#known_type_variable _x in `Var _x

    method fieldconstraint : fieldconstraint -> fieldconstraint =
      function | `Readonly -> `Readonly | `Default -> `Default

    method directive : directive -> directive =
      fun (_x, _x_i1) ->
        let _x = o#string _x in
        let _x_i1 = o#list (fun o -> o#string) _x_i1 in (_x, _x_i1)

    method datatype : datatype -> datatype =
      function
      | `TypeVar _x ->
          let _x = o#known_type_variable _x in `TypeVar _x
      | `Function (_x, _x_i1, _x_i2) ->
          let _x = o#list (fun o -> o#datatype) _x in
          let _x_i1 = o#row _x_i1 in
          let _x_i2 = o#datatype _x_i2 in `Function (_x, _x_i1, _x_i2)
      | `Lolli (_x, _x_i1, _x_i2) ->
          let _x = o#list (fun o -> o#datatype) _x in
          let _x_i1 = o#row _x_i1 in
          let _x_i2 = o#datatype _x_i2 in `Lolli (_x, _x_i1, _x_i2)
      | `Mu (_x, _x_i1) ->
          let _x = o#name _x in
          let _x_i1 = o#datatype _x_i1 in `Mu (_x, _x_i1)
      | `Forall (_x, _x_i1) ->
          let _x = _x in (*o#list (fun o -> o#quantifier) _x in*)
          let _x_i1 = o#datatype _x_i1 in `Forall (_x, _x_i1)
      | `Unit -> `Unit
      | `Tuple _x ->
          let _x = o#list (fun o -> o#datatype) _x in `Tuple _x
      | `Record _x -> let _x = o#row _x in `Record _x
      | `Variant _x -> let _x = o#row _x in `Variant _x
      | `Table (_x, _x_i1, _x_i2) ->
         let _x = o#datatype _x in
         let _x_i1 = o#datatype _x_i1 in
         let _x_i2 = o#datatype _x_i2 in `Table (_x, _x_i1, _x_i2)
      | `List _x -> let _x = o#datatype _x in `List _x
      | `TypeApplication _x ->
          let _x =
            (fun (_x, _x_i1) ->
               let _x = o#name _x in
               let _x_i1 = o#list (fun o -> o#type_arg) _x_i1 in (_x, _x_i1))
              _x
          in `TypeApplication _x
      | `Primitive _x -> let _x = o#unknown _x in `Primitive _x
      | `DB -> `DB
      | `Input (_x, _x_i1) ->
        let _x = o#datatype _x in
        let _x_i1 = o#datatype _x_i1 in `Input (_x, _x_i1)
      | `Output (_x, _x_i1) ->
        let _x = o#datatype _x in
        let _x_i1 = o#datatype _x_i1 in `Output (_x, _x_i1)
      | `Select _x ->
        let _x = o#row _x in `Select _x
      | `Choice _x ->
        let _x = o#row _x in `Choice _x
      | `Dual _x ->
        let _x = o#datatype _x in `Dual _x
      | `End -> `End

    method type_arg : type_arg -> type_arg =
      function
      | `Type _x -> let _x = o#datatype _x in `Type _x
      | `Row _x -> let _x = o#row _x in `Row _x
      | `Presence _x -> let _x = o#fieldspec _x in `Presence _x

    method constant : constant -> constant =
      function
      | `Float _x -> let _x = o#float _x in `Float _x
      | `Int _x -> let _x = o#num _x in `Int _x
      | `String _x -> let _x = o#string _x in `String _x
      | `Bool _x -> let _x = o#bool _x in `Bool _x
      | `Char _x -> let _x = o#char _x in `Char _x

    method binop : binop -> binop =
      function
      | `Minus -> `Minus
      | `FloatMinus -> `FloatMinus
      | `RegexMatch _x ->
          let _x = o#list (fun o -> o#regexflag) _x in `RegexMatch _x
      | (#logical_binop as x) -> (o#logical_binop x :> binop)
      | `Cons -> `Cons
      | `Name _x -> let _x = o#name _x in `Name _x

    method tybinop : tyarg list * binop -> tyarg list * binop =
      fun (_x, _x_i1) -> (_x, o#binop _x_i1)

    method bindingnode : bindingnode -> bindingnode =
      function
      | `Val ((_x, _x_i1, _x_i2, _x_i3, _x_i4)) ->
          let _x_i1 = o#pattern _x_i1 in
          let _x_i2 = o#phrase _x_i2 in
          let _x_i3 = o#location _x_i3 in
          let _x_i4 = o#option (fun o -> o#datatype') _x_i4
          in `Val ((_x, _x_i1, _x_i2, _x_i3, _x_i4))
      | `Fun ((_x, _x1, (_x_i1, _x_i2), _x_i3, _x_i4)) ->
          let _x = o#binder _x in
          let _x_i2 = o#funlit _x_i2 in
          let _x_i3 = o#location _x_i3 in
          let _x_i4 = o#option (fun o -> o#datatype') _x_i4
          in `Fun ((_x, _x1, (_x_i1, _x_i2), _x_i3, _x_i4))
      | `Funs _x ->
          let _x =
            o#list
              (fun o (_x, _x1, (_x_i1, _x_i2), _x_i3, _x_i4, _x_i5) ->
                 let _x = o#binder _x in
                 let _x_i2 = o#funlit _x_i2 in
                 let _x_i3 = o#location _x_i3 in
                 let _x_i4 = o#option (fun o -> o#datatype') _x_i4 in
                 let _x_i5 = o#position _x_i5
                 in (_x, _x1, (_x_i1, _x_i2), _x_i3, _x_i4, _x_i5))
              _x
          in `Funs _x
      | `Handler (b, spec, hnlit, t) ->
	 let b = o#binder b in
	 let spec = o#handler_spec spec in
	 let hnlit = o#handlerlit hnlit in
	 let t     = o#option (fun o -> o#unknown) t in
	 `Handler (b, spec, hnlit, t)
      | `Foreign ((_x, _x_i1, _x_i2)) ->
          let _x = o#binder _x in
          let _x_i1 = o#name _x_i1 in
          let _x_i2 = o#datatype' _x_i2 in `Foreign ((_x, _x_i1, _x_i2))
      | `Include _x -> let _x = o#string _x in `Include _x
      | `Type ((_x, _x_i1, _x_i2)) ->
          let _x = o#name _x in
          let _x_i1 =
            o#list
              (fun o (_x, _x_i1) ->
                 let _x = _x (*o#quantifier _x*) in
                 let _x_i1 = o#unknown _x_i1
                 in (_x, _x_i1))
              _x_i1
          in let _x_i2 = o#datatype' _x_i2 in `Type ((_x, _x_i1, _x_i2))
      | `Infix -> `Infix
      | `Exp _x -> let _x = o#phrase _x in `Exp _x

    method binding : binding -> binding =
      fun (_x, _x_i1) ->
        let _x = o#bindingnode _x in
        let _x_i1 = o#position _x_i1 in (_x, _x_i1)

    method program : program -> program =
      fun (bindings, phrase) ->
        let bindings = o#list (fun o -> o#binding) bindings in
        let phrase = o#option (fun o -> o#phrase) phrase in
          (bindings, phrase)

    method unknown : 'a. 'a -> 'a = fun x -> x

    method handler_spec : handler_spec -> handler_spec =
      fun spec -> spec (* For the future: If spec gets more complex then handle it appropriately via pattern-matching *)   
  end

class fold =
  object ((o : 'self_type))
    method string : string -> 'self_type = o#unknown

    method option :
      'a. ('self_type -> 'a -> 'self_type) -> 'a option -> 'self_type =
      fun _f_a -> function | None -> o | Some _x -> let o = _f_a o _x in o

    method list :
      'a. ('self_type -> 'a -> 'self_type) -> 'a list -> 'self_type =
      fun _f_a ->
        function
        | [] -> o
        | _x :: _x_i1 -> let o = _f_a o _x in let o = o#list _f_a _x_i1 in o

    method float : float -> 'self_type = o#unknown

    method char : char -> 'self_type = o#unknown

    method bool : bool -> 'self_type = function | false -> o | true -> o

    method unary_op : unary_op -> 'self_type =
      function
      | `Minus -> o
      | `FloatMinus -> o
      | `Name _x -> let o = o#name _x in o

    method tyunary_op : tyarg list * unary_op -> 'self_type =
      fun (_x, _x_i1) -> o#unary_op _x_i1

    method binder : binder -> 'self_type =
      fun (_x, _x_i1, _x_i2) ->
        let o = o#name _x in
        let o = o#option (fun o -> o#unknown) _x_i1 in
        let o = o#position _x_i2 in o

    method sentence : sentence -> 'self_type =
      function
      | `Definitions _x -> let o = o#list (fun o -> o#binding) _x in o
      | `Expression _x -> let o = o#phrase _x in o
      | `Directive _x -> let o = o#directive _x in o

    method sec : sec -> 'self_type =
      function
      | `Minus -> o
      | `FloatMinus -> o
      | `Project _x -> let o = o#name _x in o
      | `Name _x -> let o = o#name _x in o

    method subkind : subkind -> 'self_type = fun x -> o

    method kind : kind -> 'self_type = fun x -> o

    method freedom : freedom -> 'self_type = fun x -> o

    method type_variable : type_variable -> 'self_type =
      fun (_x, _x_i1, _x_i2) ->
        let o = o#name _x in
        let o = o#kind _x_i1 in
        let o = o#freedom _x_i2 in o

    method known_type_variable : known_type_variable -> 'self_type =
      fun (_x, _x_i1, _x_i2) ->
        let o = o#name _x in
        let o = o#subkind _x_i1 in
        let o = o#freedom _x_i2 in o

    method row_var : row_var -> 'self_type =
      function
      | `Closed -> o
      | `Open _x ->
          let o = o#known_type_variable _x in o
      | `Recursive ((_x, _x_i1)) ->
          let o = o#name _x in let o = o#row _x_i1 in o

    method row : row -> 'self_type =
      fun (_x, _x_i1) ->
        let o =
          o#list
            (fun o (_x, _x_i1) ->
               let o = o#name _x in let o = o#fieldspec _x_i1 in o)
            _x in
        let o = o#row_var _x_i1 in o

    method replace_rhs : replace_rhs -> 'self_type =
      function
      | `Literal _x -> let o = o#string _x in o
      | `Splice _x -> let o = o#phrase _x in o

    method regexflag : regexflag -> 'self_type =
      function
      | `RegexList -> o
      | `RegexNative -> o
      | `RegexGlobal -> o
      | `RegexReplace -> o

    method regex : regex -> 'self_type =
      function
      | `Range ((_x, _x_i1)) ->
          let o = o#char _x in let o = o#char _x_i1 in o
      | `Simply _x -> let o = o#string _x in o
      | `Quote _x -> let o = o#regex _x in o
      | `Any -> o
      | `StartAnchor -> o
      | `EndAnchor -> o
      | `Seq _x -> let o = o#list (fun o -> o#regex) _x in o
      | `Alternate ((_x, _x_i1)) ->
          let o = o#regex _x in let o = o#regex _x_i1 in o
      | `Group _x -> let o = o#regex _x in o
      | `Repeat ((_x, _x_i1)) ->
          let o = o#unknown _x in let o = o#regex _x_i1 in o
      | `Splice _x -> let o = o#phrase _x in o
      | `Replace ((_x, _x_i1)) ->
          let o = o#regex _x in let o = o#replace_rhs _x_i1 in o

    method position : position -> 'self_type =
      fun (_x, _x_i1, _x_i2) ->
        let o = o#unknown _x in
        let o = o#unknown _x_i1 in
        let o = o#unknown _x_i2 in o

    method datatype' : datatype' -> 'self_type =
      fun (x, y) ->
        let o = o#datatype x in
        let o = o#unknown y in
          o

    method phrasenode : phrasenode -> 'self_type =
      function
      | `Constant _x -> let o = o#constant _x in o
      | `Var _x -> let o = o#name _x in o
<<<<<<< HEAD
      | `FunLit (_x, _x1, _x_i1) -> let o = o#funlit _x_i1 in o
      | `HandlerLit (types, spec, hnlit) ->
	 let o = o#option (fun o -> o#unknown) types in
	 let o = o#handler_spec spec in
	 let o = o#handlerlit hnlit in o
=======
      | `FunLit (_x, _x1, _x_i1, _x_i2) -> let o = o#funlit _x_i1 in let _x_i2 = o#location _x_i2 in o
>>>>>>> d66ce1ff
      | `Spawn (_x, _x_i1, _x_i2) -> let o = o#phrase _x_i1 in o
      | `Query (_x, _x_i1, _x_i2) ->
          let o =
            o#option
              (fun o (_x, _x_i1) ->
                 let o = o#phrase _x in
                 let o = o#phrase _x_i1 in o)
              _x in
          let o = o#phrase _x_i1 in o
      | `ListLit (_x, _x_i1) -> let o = o#list (fun o -> o#phrase) _x in o
      | `Iteration ((_x, _x_i1, _x_i2, _x_i3)) ->
          let o = o#list (fun o -> o#iterpatt) _x in
          let o = o#phrase _x_i1 in
          let o = o#option (fun o -> o#phrase) _x_i2 in
          let o = o#option (fun o -> o#phrase) _x_i3 in o
      | `Escape ((_x, _x_i1)) ->
          let o = o#binder _x in let o = o#phrase _x_i1 in o
      | `Section _x -> let o = o#sec _x in o
      | `Conditional ((_x, _x_i1, _x_i2)) ->
          let o = o#phrase _x in
          let o = o#phrase _x_i1 in let o = o#phrase _x_i2 in o
      | `Block ((_x, _x_i1)) ->
          let o = o#list (fun o -> o#binding) _x in
          let o = o#phrase _x_i1 in o
      | `InfixAppl ((_x, _x_i1, _x_i2)) ->
          let o = o#tybinop _x in
          let o = o#phrase _x_i1 in let o = o#phrase _x_i2 in o
      | `RangeLit ((_x_i1, _x_i2)) ->
          let o = o#phrase _x_i1 in let o = o#phrase _x_i2 in o
      | `Regex _x -> let o = o#regex _x in o
      | `UnaryAppl ((_x, _x_i1)) ->
          let o = o#tyunary_op _x in let o = o#phrase _x_i1 in o
      | `FnAppl ((_x, _x_i1)) ->
          let o = o#phrase _x in
          let o = o#list (fun o -> o#phrase) _x_i1 in o
      | `TAbstr ((_x, _x_i1)) ->
          let o = o#list (fun o -> o#tyvar) (Types.unbox_quantifiers _x) in
          let o = o#phrase _x_i1 in o
      | `TAppl ((_x, _x_i1)) ->
          let o = o#phrase _x in o
      | `TupleLit _x -> let o = o#list (fun o -> o#phrase) _x in o
      | `RecordLit ((_x, _x_i1)) ->
          let o =
            o#list
              (fun o (_x, _x_i1) ->
                 let o = o#name _x in let o = o#phrase _x_i1 in o)
              _x in
          let o = o#option (fun o -> o#phrase) _x_i1 in o
      | `Projection ((_x, _x_i1)) ->
          let o = o#phrase _x in let o = o#name _x_i1 in o
      | `With ((_x, _x_i1)) ->
          let o = o#phrase _x in
          let o =
            o#list
              (fun o (_x, _x_i1) ->
                 let o = o#name _x in let o = o#phrase _x_i1 in o)
              _x_i1
          in o
      | `TypeAnnotation ((_x, _x_i1)) ->
          let o = o#phrase _x in let o = o#datatype' _x_i1 in o
      | `Upcast ((_x, _x_i1, _x_i2)) ->
          let o = o#phrase _x in
          let o = o#datatype' _x_i1 in let o = o#datatype' _x_i2 in o
      | `ConstructorLit ((_x, _x_i1, _x_i2)) ->
          let o = o#name _x in
          let o = o#option (fun o -> o#phrase) _x_i1 in o
      | `DoOperation (name,ps,t) ->
	 let o = o#option (fun o -> o#unknown) t in
	 let o = o#option (fun o -> o#list (fun o -> o#phrase)) ps in o
      (* The Handle case is written by hand *)
      | `Handle (m, cases, t, spec) ->
          let o = o#phrase m in
          let o =
            o#list
              (fun o (lhs, rhs) ->
               let o = o#pattern lhs in
	       let o = o#phrase rhs in o
	      )
              cases
	  in
	  let o = o#handler_spec spec in
          let o = o#option (fun o -> o#unknown) t in o
      | `Switch ((_x, _x_i1, _x_i2)) ->
          let o = o#phrase _x in
          let o =
            o#list
              (fun o (_x, _x_i1) ->
                 let o = o#pattern _x in let o = o#phrase _x_i1 in o)
              _x_i1 in
          let o = o#option (fun o -> o#unknown) _x_i2
          in o
      | `Receive ((_x, _x_i1)) ->
          let o =
            o#list
              (fun o (_x, _x_i1) ->
                 let o = o#pattern _x in let o = o#phrase _x_i1 in o)
              _x in
          let o = o#option (fun o -> o#unknown) _x_i1
          in o
      (* | `Fuse ((_x, _x_i1)) -> *)
      (*     let o = o#phrase _x in *)
      (*     let o = o#phrase _x_i1 *)
      (*     in o *)
      | `Select ((_x, _x_i1)) ->
          let o = o#name _x in
          let o = o#phrase _x_i1
          in o
      | `Offer ((_x, _x_i1, _x_i2)) ->
          let o = o#phrase _x in
          let o =
            o#list
              (fun o (_x, _x_i1) ->
                 let o = o#pattern _x in let o = o#phrase _x_i1 in o)
              _x_i1 in
          let o = o#option (fun o -> o#unknown) _x_i2
          in o
      | `CP p -> o#cp_phrase p
      | `DatabaseLit ((_x, _x_i1)) ->
          let o = o#phrase _x in
          let o =
            (fun (_x, _x_i1) ->
               let o = o#option (fun o -> o#phrase) _x in
               let o = o#option (fun o -> o#phrase) _x_i1 in o)
              _x_i1
          in o
      | `TableLit ((_x, (y,z), _x_i2, _x_i3)) ->
          let o = o#phrase _x in
          let o = o#datatype y in
          let o = o#option
            (fun o r ->
               let o = o#unknown r in
                 o) z in
          let o =
            o#list
              (fun o (_x, _x_i1) ->
                 let o = o#name _x in
                 let o = o#list (fun o -> o#fieldconstraint) _x_i1 in o)
              _x_i2 in
          let o = o#phrase _x_i3 in o
      | `DBDelete ((_x, _x_i1, _x_i2)) ->
          let o = o#pattern _x in
          let o = o#phrase _x_i1 in
          let o = o#option (fun o -> o#phrase) _x_i2 in o
      | `DBInsert ((_x, _x_i1, _x_i2, _x_i3)) ->
          let o = o#phrase _x in
          let o = o#list (fun o -> o#name) _x_i1 in
          let o = o#phrase _x_i2 in let o = o#option (fun o -> o#phrase) _x_i3 in o
      | `DBUpdate ((_x, _x_i1, _x_i2, _x_i3)) ->
          let o = o#pattern _x in
          let o = o#phrase _x_i1 in
          let o = o#option (fun o -> o#phrase) _x_i2 in
          let o =
            o#list
              (fun o (_x, _x_i1) ->
                 let o = o#name _x in let o = o#phrase _x_i1 in o)
              _x_i3
          in o
      | `Xml ((_x, _x_i1, _x_i2, _x_i3)) ->
          let o = o#name _x in
          let o =
            o#list
              (fun o (_x, _x_i1) ->
                 let o = o#name _x in
                 let o = o#list (fun o -> o#phrase) _x_i1 in o)
              _x_i1 in
          let o = o#option (fun o -> o#phrase) _x_i2 in
          let o = o#list (fun o -> o#phrase) _x_i3 in o
      | `TextNode _x -> let o = o#string _x in o
      | `Formlet ((_x, _x_i1)) ->
          let o = o#phrase _x in let o = o#phrase _x_i1 in o
      | `Page _x -> let o = o#phrase _x in o
      | `FormletPlacement ((_x, _x_i1, _x_i2)) ->
          let o = o#phrase _x in
          let o = o#phrase _x_i1 in let o = o#phrase _x_i2 in o
      | `PagePlacement _x -> let o = o#phrase _x in o
      | `FormBinding ((_x, _x_i1)) ->
          let o = o#phrase _x in let o = o#pattern _x_i1 in o

    method phrase : phrase -> 'self_type =
      fun (_x, _x_i1) ->
        let o = o#phrasenode _x in let o = o#position _x_i1 in o

    method cp_phrasenode : cp_phrasenode -> 'self_type =
      function
      | `Unquote (bs, e) -> (o#list (fun o -> o#binding) bs)#phrase e
      | `Grab (_c, _x, p) -> o#cp_phrase p
      | `Give (_c, e, p) -> (o#option (fun o -> o#phrase) e)#cp_phrase p
      | `GiveNothing c -> o#binder c
      | `Select (_c, _l, p) -> o#cp_phrase p
      | `Offer (_c, bs) -> o#list (fun o (_l, b) -> o#cp_phrase b) bs
      | `Fuse (_c, _d) -> o
      | `Comp (_c, p, q) -> (o#cp_phrase p)#cp_phrase q

    method cp_phrase : cp_phrase -> 'self_node =
      fun (p, pos) -> (o#cp_phrasenode p)#position pos

    method patternnode : patternnode -> 'self_type =
      function
      | `Any -> o
      | `Nil -> o
      | `Cons ((_x, _x_i1)) ->
          let o = o#pattern _x in let o = o#pattern _x_i1 in o
      | `List _x -> let o = o#list (fun o -> o#pattern) _x in o
      | `Variant ((_x, _x_i1)) ->
          let o = o#name _x in
          let o = o#option (fun o -> o#pattern) _x_i1 in o
      | `Negative _x ->
          let o = o#list (fun o -> o#name) _x in o
      | `Record ((_x, _x_i1)) ->
          let o =
            o#list
              (fun o (_x, _x_i1) ->
                 let o = o#name _x in let o = o#pattern _x_i1 in o)
              _x in
          let o = o#option (fun o -> o#pattern) _x_i1 in o
      | `Tuple _x -> let o = o#list (fun o -> o#pattern) _x in o
      | `Constant _x -> let o = o#constant _x in o
      | `Variable _x -> let o = o#binder _x in o
      | `As ((_x, _x_i1)) ->
          let o = o#binder _x in let o = o#pattern _x_i1 in o
      | `HasType ((_x, _x_i1)) ->
          let o = o#pattern _x in let o = o#datatype' _x_i1 in o

    method pattern : pattern -> 'self_type =
      fun (_x, _x_i1) ->
        let o = o#patternnode _x in let o = o#position _x_i1 in o

    method operator : operator -> 'self_type =
      function
      | (#unary_op as x) -> o#unary_op x
      | (#binop as x) -> o#binop x
      | `Project _x -> let o = o#name _x in o

    method num : num -> 'self_type = o#unknown

    method name : name -> 'self_type = o#string

    method logical_binop : logical_binop -> 'self_type =
      function | `And -> o | `Or -> o

    method location : location -> 'self_type = o#unknown

    method iterpatt : iterpatt -> 'self_type =
      function
      | `List ((_x, _x_i1)) ->
          let o = o#pattern _x in let o = o#phrase _x_i1 in o
      | `Table ((_x, _x_i1)) ->
          let o = o#pattern _x in let o = o#phrase _x_i1 in o

    method funlit : funlit -> 'self_type =
      fun (_x, _x_i1) ->
        let o = o#list (fun o -> o#list (fun o -> o#pattern)) _x in
        let o = o#phrase _x_i1 in o

    method handlerlit : handlerlit -> 'self_type =
      fun (m, cases, params) ->
      let o = o#pattern m in
      let cases =
        o#list
          (fun o (lhs, rhs) ->
           let o = o#pattern lhs in
	   let o = o#phrase rhs in o
	  )
          cases
      in 
      let params = o#option (fun o -> o#list (fun o -> o#pattern)) params in o

    method fieldspec : fieldspec -> 'self_type =
      function
      | `Present _x -> let o = o#datatype _x in o
      | `Absent -> o
      | `Var _x -> let o = o#known_type_variable _x in o

    method fieldconstraint : fieldconstraint -> 'self_type =
      function | `Readonly -> o | `Default -> o

    method directive : directive -> 'self_type =
      fun (_x, _x_i1) ->
        let o = o#string _x in let o = o#list (fun o -> o#string) _x_i1 in o

    method tyvar : tyvar -> 'self_type = fun _ -> o

    method datatype : datatype -> 'self_type =
      function
      | `TypeVar _x ->
          let o = o#known_type_variable _x in o
      | `Function (_x, _x_i1, _x_i2) ->
          let o = o#list (fun o -> o#datatype) _x in
          let o = o#row _x_i1 in let o = o#datatype _x_i2 in o
      | `Lolli (_x, _x_i1, _x_i2) ->
          let o = o#list (fun o -> o#datatype) _x in
          let o = o#row _x_i1 in let o = o#datatype _x_i2 in o
      | `Mu (_x, _x_i1) ->
          let o = o#name _x in let o = o#datatype _x_i1 in o
      | `Forall (_x, _x_i1) ->
          let o = o (*o#list (fun o -> o#quantifier) _x*) in let o = o#datatype _x_i1 in o
      | `Unit -> o
      | `Tuple _x -> let o = o#list (fun o -> o#datatype) _x in o
      | `Record _x -> let o = o#row _x in o
      | `Variant _x -> let o = o#row _x in o
      | `Table (_x, _x_i1, _x_i2) ->
          let o = o#datatype _x in let o = o#datatype _x_i1 in let o = o#datatype _x_i2 in o
      | `List _x -> let o = o#datatype _x in o
      | `TypeApplication _x ->
          let o =
            (fun (_x, _x_i1) ->
               let o = o#name _x in
               let o = o#list (fun o -> o#type_arg) _x_i1 in o)
              _x
          in o
      | `Primitive _x -> let o = o#unknown _x in o
      | `DB -> o
      | `Input (_x, _x_i1) ->
        let o = o#datatype _x in
        let o = o#datatype _x_i1 in o
      | `Output (_x, _x_i1) ->
        let o = o#datatype _x in
        let o = o#datatype _x_i1 in o
      | `Select _x ->
        let o = o#row _x in o
      | `Choice _x ->
        let o = o#row _x in o
      | `Dual _x ->
        let o = o#datatype _x in o
      | `End -> o

    method type_arg : type_arg -> 'self_type =
      function
      | `Type _x -> let o = o#datatype _x in o
      | `Row _x -> let o = o#row _x in o
      | `Presence _x -> let o = o#fieldspec _x in o

    method constant : constant -> 'self_type =
      function
      | `Float _x -> let o = o#float _x in o
      | `Int _x -> let o = o#num _x in o
      | `String _x -> let o = o#string _x in o
      | `Bool _x -> let o = o#bool _x in o
      | `Char _x -> let o = o#char _x in o

    method binop : binop -> 'self_type =
      function
      | `Minus -> o
      | `FloatMinus -> o
      | `RegexMatch _x -> let o = o#list (fun o -> o#regexflag) _x in o
      | (#logical_binop as x) -> o#logical_binop x
      | `Cons -> o
      | `Name _x -> let o = o#name _x in o

    method tybinop : tyarg list * binop -> 'self_type =
      fun (_x, _x_i1) -> o#binop _x_i1

    method bindingnode : bindingnode -> 'self_type =
      function
      | `Val ((_x, _x_i1, _x_i2, _x_i3, _x_i4)) ->
          let o = o#list (fun o -> o#tyvar) _x in
          let o = o#pattern _x_i1 in
          let o = o#phrase _x_i2 in
          let o = o#location _x_i3 in
          let o = o#option (fun o -> o#datatype') _x_i4 in o
      | `Fun ((_x, _x1, (_x_i1, _x_i2), _x_i3, _x_i4)) ->
          let o = o#binder _x in
          let o = o#list (fun o -> o#tyvar) _x_i1 in
          let o = o#funlit _x_i2 in
          let o = o#location _x_i3 in
          let o = o#option (fun o -> o#datatype') _x_i4 in o
      | `Funs _x ->
          let o =
            o#list
              (fun o (_x, _x1, ((_x_i1, _), _x_i2), _x_i3, _x_i4, _x_i5) ->
                 let o = o#binder _x in
                 let o = o#list (fun o -> o#tyvar) _x_i1 in
                 let o = o#funlit _x_i2 in
                 let o = o#location _x_i3 in
                 let o = o#option (fun o -> o#datatype') _x_i4 in
                 let o = o#position _x_i5 in o)
              _x
          in o
      | `Handler (b, spec, hnlit, t) ->
	 let o = o#binder b in
	 let o = o#handler_spec spec in
	 let o = o#handlerlit hnlit in
	 let o = o#option (fun o -> o#unknown) t in o					 
      | `Foreign ((_x, _x_i1, _x_i2)) ->
          let o = o#binder _x in
          let o = o#name _x_i1 in let o = o#datatype' _x_i2 in o
      | `Include _x -> let o = o#string _x in o
      | `Type ((_x, _x_i1, _x_i2)) ->
          let o = o#name _x in
          let o =
            o#list
              (fun o (_x, _x_i1) ->
                 let o = o (* #quantifier _x*) in
                 let o = o#unknown _x_i1
                 in o)
              _x_i1
          in let o = o#datatype' _x_i2 in o
      | `Infix -> o
      | `Exp _x -> let o = o#phrase _x in o

    method binding : binding -> 'self_type =
      fun (_x, _x_i1) ->
        let o = o#bindingnode _x in let o = o#position _x_i1 in o

    method program : program -> 'self_type =
      fun (bindings, phrase) ->
        let o = o#list (fun o -> o#binding) bindings in
        let o = o#option (fun o -> o#phrase) phrase in
          o


    method unknown : 'a. 'a -> 'self_type = fun _ -> o

    method handler_spec : handler_spec -> 'self_type =
      fun spec -> o (* For the future: If spec gets more complex then handle it appropriately via pattern-matching *)      
  end

class virtual predicate =
object
  inherit fold
  method virtual satisfied : bool
end

class fold_map =
  object ((o : 'self_type))
    method string : string -> ('self_type * string) = o#unknown

    method option :
      'a.
        ('self_type -> 'a -> ('self_type * 'a)) ->
          'a option -> ('self_type * ('a option)) =
      fun _f_a ->
        function
        | None -> (o, None)
        | Some _x -> let (o, _x) = _f_a o _x in (o, (Some _x))

    method list :
      'a.
        ('self_type -> 'a -> ('self_type * 'a)) ->
          'a list -> ('self_type * ('a list)) =
      fun _f_a ->
        function
        | [] -> (o, [])
        | _x :: _x_i1 ->
            let (o, _x) = _f_a o _x in
            let (o, _x_i1) = o#list _f_a _x_i1 in (o, (_x :: _x_i1))

    method int : int -> ('self_type * int) = o#unknown

    method float : float -> ('self_type * float) = o#unknown

    method char : char -> ('self_type * char) = o#unknown

    method bool : bool -> ('self_type * bool) =
      function | false -> (o, false) | true -> (o, true)

    method unary_op : unary_op -> ('self_type * unary_op) =
      function
      | `Minus -> (o, `Minus)
      | `FloatMinus -> (o, `FloatMinus)
      | `Name _x -> let (o, _x) = o#name _x in (o, (`Name _x))

    method tyunary_op : tyarg list * unary_op -> 'self_type * (tyarg list * unary_op) =
      fun (_x, _x_i1) ->
        let (o, _x_i1) = o#unary_op _x_i1 in (o, (_x, _x_i1))

    method sentence : sentence -> ('self_type * sentence) =
      function
      | `Definitions _x ->
          let (o, _x) = o#list (fun o -> o#binding) _x
          in (o, (`Definitions _x))
      | `Expression _x -> let (o, _x) = o#phrase _x in (o, (`Expression _x))
      | `Directive _x -> let (o, _x) = o#directive _x in (o, (`Directive _x))

    method sec : sec -> ('self_type * sec) =
      function
      | `Minus -> (o, `Minus)
      | `FloatMinus -> (o, `FloatMinus)
      | `Project _x -> let (o, _x) = o#name _x in (o, (`Project _x))
      | `Name _x -> let (o, _x) = o#name _x in (o, (`Name _x))

    method subkind : subkind -> ('self_type * subkind) = fun k -> (o, k)

    method kind : kind -> ('self_type * kind) = fun k -> (o, k)

    method freedom : freedom -> ('self_type * freedom) = fun k -> (o, k)

    method type_variable : type_variable -> ('self_type * type_variable) =
      fun (_x, _x_i1, _x_i2) ->
        let (o, _x) = o#name _x in
        let (o, _x_i1) = o#kind _x_i1 in
        let (o, _x_i2) = o#freedom _x_i2 in (o, (_x, _x_i1, _x_i2))

    method known_type_variable : known_type_variable -> ('self_type * known_type_variable) =
      fun (_x, _x_i1, _x_i2) ->
        let (o, _x) = o#name _x in
        let (o, _x_i1) = o#subkind _x_i1 in
        let (o, _x_i2) = o#freedom _x_i2 in (o, (_x, _x_i1, _x_i2))

    method row_var : row_var -> ('self_type * row_var) =
      function
      | `Closed -> (o, `Closed)
      | `Open _x ->
          let (o, _x) = o#known_type_variable _x in (o, (`Open _x))
      | `Recursive ((_x, _x_i1)) ->
          let (o, _x) = o#name _x in
          let (o, _x_i1) = o#row _x_i1 in (o, (`Recursive ((_x, _x_i1))))

    method row : row -> ('self_type * row) =
      fun (_x, _x_i1) ->
        let (o, _x) =
          o#list
            (fun o (_x, _x_i1) ->
               let (o, _x) = o#string _x in
               let (o, _x_i1) = o#fieldspec _x_i1 in (o, (_x, _x_i1)))
            _x in
        let (o, _x_i1) = o#row_var _x_i1 in (o, (_x, _x_i1))

    method replace_rhs : replace_rhs -> ('self_type * replace_rhs) =
      function
      | `Literal _x -> let (o, _x) = o#string _x in (o, (`Literal _x))
      | `Splice _x -> let (o, _x) = o#phrase _x in (o, (`Splice _x))

    method regexflag : regexflag -> ('self_type * regexflag) =
      function
      | `RegexList -> (o, `RegexList)
      | `RegexNative -> (o, `RegexNative)
      | `RegexGlobal -> (o, `RegexGlobal)
      | `RegexReplace -> (o, `RegexReplace)

    method regex : regex -> ('self_type * regex) =
      function
      | `Range ((_x, _x_i1)) ->
          let (o, _x) = o#char _x in
          let (o, _x_i1) = o#char _x_i1 in (o, (`Range ((_x, _x_i1))))
      | `Simply _x -> let (o, _x) = o#string _x in (o, (`Simply _x))
      | `Quote _x -> let (o, _x) = o#regex _x in (o, (`Quote _x))
      | `Any -> (o, `Any)
      | `StartAnchor -> (o, `StartAnchor)
      | `EndAnchor -> (o, `EndAnchor)
      | `Seq _x ->
          let (o, _x) = o#list (fun o -> o#regex) _x in (o, (`Seq _x))
      | `Alternate ((_x, _x_i1)) ->
          let (o, _x) = o#regex _x in
          let (o, _x_i1) = o#regex _x_i1 in (o, (`Alternate ((_x, _x_i1))))
      | `Group _x -> let (o, _x) = o#regex _x in (o, (`Group _x))
      | `Repeat ((_x, _x_i1)) ->
          let (o, _x) = o#unknown _x in
          let (o, _x_i1) = o#regex _x_i1 in (o, (`Repeat ((_x, _x_i1))))
      | `Splice _x -> let (o, _x) = o#phrase _x in (o, (`Splice _x))
      | `Replace ((_x, _x_i1)) ->
          let (o, _x) = o#regex _x in
          let (o, _x_i1) = o#replace_rhs _x_i1
          in (o, (`Replace ((_x, _x_i1))))

    method program : program -> ('self_type * program) =
      fun (_x, _x_i1) ->
        let (o, _x) = o#list (fun o -> o#binding) _x in
        let (o, _x_i1) = o#option (fun o -> o#phrase) _x_i1
        in (o, (_x, _x_i1))

    method position : position -> ('self_type * position) =
      fun (_x, _x_i1, _x_i2) ->
        let (o, _x) = o#unknown _x in
        let (o, _x_i1) = o#unknown _x_i1 in
        let (o, _x_i2) = o#option (fun o -> o#unknown) _x_i2
        in (o, (_x, _x_i1, _x_i2))

    method phrasenode : phrasenode -> ('self_type * phrasenode) =
      function
      | `Constant _x -> let (o, _x) = o#constant _x in (o, (`Constant _x))
      | `Var _x -> let (o, _x) = o#name _x in (o, (`Var _x))
<<<<<<< HEAD
      | `FunLit (_x, _x1, _x_i1) -> let (o, _x_i1) = o#funlit _x_i1 in (o, (`FunLit (_x, _x1, _x_i1)))
      | `HandlerLit (types, spec, hnlit) ->
	 let (o, x) = o#option (fun o -> o#unknown) types in
	 let (o, spec) = o#handler_spec spec in
	 let (o, fnlit) = o#handlerlit hnlit in
	 (o, `HandlerLit (types, spec, hnlit))
=======
      | `FunLit (_x, _x1, _x_i1, _x_i2) ->
        let (o, _x_i1) = o#funlit _x_i1 in
        let (o, _x_i2) = o#location _x_i2 in (o, (`FunLit (_x, _x1, _x_i1, _x_i2)))
>>>>>>> d66ce1ff
      | `Spawn (_x, _x_i1, _x_i2) -> let (o, _x_i1) = o#phrase _x_i1 in (o, (`Spawn (_x, _x_i1, _x_i2)))
      | `Query (_x, _x_i1, _x_i2) ->
          let (o, _x) =
            o#option
              (fun o (_x, _x_i1) ->
                 let (o, _x) = o#phrase _x in
                 let (o, _x_i1) = o#phrase _x_i1 in (o, (_x, _x_i1)))
              _x in
          let (o, _x_i1) = o#phrase _x_i1 in (o, (`Query (_x, _x_i1, _x_i2)))
      | `ListLit (_x, _x_i1) ->
          let (o, _x) = o#list (fun o -> o#phrase) _x in (o, (`ListLit (_x, _x_i1)))
      | `RangeLit ((_x_i1, _x_i2)) ->
          let (o, _x_i1) = o#phrase _x_i1 in
          let (o, _x_i2) = o#phrase _x_i2
          in (o, (`RangeLit ((_x_i1, _x_i2))))
      | `Iteration ((_x, _x_i1, _x_i2, _x_i3)) ->
          let (o, _x) = o#list (fun o -> o#iterpatt) _x in
          let (o, _x_i1) = o#phrase _x_i1 in
          let (o, _x_i2) = o#option (fun o -> o#phrase) _x_i2 in
          let (o, _x_i3) = o#option (fun o -> o#phrase) _x_i3
          in (o, (`Iteration ((_x, _x_i1, _x_i2, _x_i3))))
      | `Escape ((_x, _x_i1)) ->
          let (o, _x) = o#binder _x in
          let (o, _x_i1) = o#phrase _x_i1 in (o, (`Escape ((_x, _x_i1))))
      | `Section _x -> let (o, _x) = o#sec _x in (o, (`Section _x))
      | `Conditional ((_x, _x_i1, _x_i2)) ->
          let (o, _x) = o#phrase _x in
          let (o, _x_i1) = o#phrase _x_i1 in
          let (o, _x_i2) = o#phrase _x_i2
          in (o, (`Conditional ((_x, _x_i1, _x_i2))))
      | `Block ((_x, _x_i1)) ->
          let (o, _x) = o#list (fun o -> o#binding) _x in
          let (o, _x_i1) = o#phrase _x_i1 in (o, (`Block ((_x, _x_i1))))
      | `InfixAppl ((_x, _x_i1, _x_i2)) ->
          let (o, _x) = o#tybinop _x in
          let (o, _x_i1) = o#phrase _x_i1 in
          let (o, _x_i2) = o#phrase _x_i2
          in (o, (`InfixAppl ((_x, _x_i1, _x_i2))))
      | `Regex _x -> let (o, _x) = o#regex _x in (o, (`Regex _x))
      | `UnaryAppl ((_x, _x_i1)) ->
          let (o, _x) = o#tyunary_op _x in
          let (o, _x_i1) = o#phrase _x_i1 in (o, (`UnaryAppl ((_x, _x_i1))))
      | `FnAppl ((_x, _x_i1)) ->
          let (o, _x) = o#phrase _x in
          let (o, _x_i1) = o#list (fun o -> o#phrase) _x_i1
          in (o, (`FnAppl ((_x, _x_i1))))
      | `TAbstr ((_x, _x_i1)) ->
          let (o, _x_i1) = o#phrase _x_i1 in (o, (`TAbstr ((_x, _x_i1))))
      | `TAppl ((_x, _x_i1)) ->
          let (o, _x) = o#phrase _x in (o, (`TAppl ((_x, _x_i1))))
      | `TupleLit _x ->
          let (o, _x) = o#list (fun o -> o#phrase) _x in (o, (`TupleLit _x))
      | `RecordLit ((_x, _x_i1)) ->
          let (o, _x) =
            o#list
              (fun o (_x, _x_i1) ->
                 let (o, _x) = o#name _x in
                 let (o, _x_i1) = o#phrase _x_i1 in (o, (_x, _x_i1)))
              _x in
          let (o, _x_i1) = o#option (fun o -> o#phrase) _x_i1
          in (o, (`RecordLit ((_x, _x_i1))))
      | `Projection ((_x, _x_i1)) ->
          let (o, _x) = o#phrase _x in
          let (o, _x_i1) = o#name _x_i1 in (o, (`Projection ((_x, _x_i1))))
      | `With ((_x, _x_i1)) ->
          let (o, _x) = o#phrase _x in
          let (o, _x_i1) =
            o#list
              (fun o (_x, _x_i1) ->
                 let (o, _x) = o#name _x in
                 let (o, _x_i1) = o#phrase _x_i1 in (o, (_x, _x_i1)))
              _x_i1
          in (o, (`With ((_x, _x_i1))))
      | `TypeAnnotation ((_x, _x_i1)) ->
          let (o, _x) = o#phrase _x in
          let (o, _x_i1) = o#datatype' _x_i1
          in (o, (`TypeAnnotation ((_x, _x_i1))))
      | `Upcast ((_x, _x_i1, _x_i2)) ->
          let (o, _x) = o#phrase _x in
          let (o, _x_i1) = o#datatype' _x_i1 in
          let (o, _x_i2) = o#datatype' _x_i2
          in (o, (`Upcast ((_x, _x_i1, _x_i2))))
      | `ConstructorLit ((_x, _x_i1, _x_i2)) ->
          let (o, _x) = o#name _x in
          let (o, _x_i1) = o#option (fun o -> o#phrase) _x_i1
          in (o, (`ConstructorLit ((_x, _x_i1, _x_i2))))
      | `DoOperation (name, ps, t) ->
	 let (o, t) = o#option (fun o -> o#unknown) t in
	 let (o, ps) = o#option (fun o -> o#list (fun o -> o#phrase)) ps in
	 (o, `DoOperation (name, ps, t))
      (* Handle case is written by hand *)
      | `Handle (m, cases, t, spec) ->
          let (o, m) = o#phrase m in
          let (o, cases) =
            o#list
              (fun o (lhs, rhs) ->
                 let (o, lhs) = o#pattern lhs in
                 let (o, rhs) = o#phrase rhs in (o, (lhs, rhs))
	      )
              cases
	  in
          let (o, t) = o#option (fun o -> o#unknown) t in
	  let (o, spec) = o#handler_spec spec in
          (o, (`Handle (m, cases, t, spec)))
      | `Switch ((_x, _x_i1, _x_i2)) ->
          let (o, _x) = o#phrase _x in
          let (o, _x_i1) =
            o#list
              (fun o (_x, _x_i1) ->
                 let (o, _x) = o#pattern _x in
                 let (o, _x_i1) = o#phrase _x_i1 in (o, (_x, _x_i1)))
              _x_i1 in
          let (o, _x_i2) = o#option (fun o -> o#unknown) _x_i2
          in (o, (`Switch ((_x, _x_i1, _x_i2))))
      | `Receive ((_x, _x_i1)) ->
          let (o, _x) =
            o#list
              (fun o (_x, _x_i1) ->
                 let (o, _x) = o#pattern _x in
                 let (o, _x_i1) = o#phrase _x_i1 in (o, (_x, _x_i1)))
              _x in
          let (o, _x_i1) = o#option (fun o -> o#unknown) _x_i1
          in (o, (`Receive ((_x, _x_i1))))
      (* | `Fuse ((_x, _x_i1)) -> *)
      (*     let (o, _x) = o#phrase _x in *)
      (*     let (o, _x_i1) = o#phrase _x in (o, (`Fuse(_x, _x_i1))) *)
      | `Select ((_x, _x_i1)) ->
          let (o, _x) = o#name _x in
          let (o, _x_i1) = o#phrase _x_i1
          in (o, (`Select (_x, _x_i1)))
      | `Offer ((_x, _x_i1, _x_i2)) ->
          let (o, _x) = o#phrase _x in
          let (o, _x_i1) =
            o#list
              (fun o (_x, _x_i1) ->
                 let (o, _x) = o#pattern _x in
                 let (o, _x_i1) = o#phrase _x_i1 in (o, (_x, _x_i1)))
              _x_i1 in
          let (o, _x_i2) = o#option (fun o -> o#unknown) _x_i2
          in (o, (`Offer ((_x, _x_i1, _x_i2))))
      | `CP p ->
         let (o, p) = o#cp_phrase p in
         o, `CP p
      | `DatabaseLit ((_x, _x_i1)) ->
          let (o, _x) = o#phrase _x in
          let (o, _x_i1) =
            (fun (_x, _x_i1) ->
               let (o, _x) = o#option (fun o -> o#phrase) _x in
               let (o, _x_i1) = o#option (fun o -> o#phrase) _x_i1
               in (o, (_x, _x_i1)))
              _x_i1
          in (o, (`DatabaseLit ((_x, _x_i1))))
      | `TableLit ((_x, _x_i1, _x_i2, _x_i3)) ->
          let (o, _x) = o#phrase _x in
          let (o, _x_i1) =
            (fun (_x, _x_i1) ->
               let (o, _x) = o#datatype _x in
               let (o, _x_i1) =
                 o#option
                   (fun o _x ->
                      let (o, _x) = o#unknown _x in (o, _x))
                   _x_i1
               in (o, (_x, _x_i1)))
              _x_i1 in
          let (o, _x_i2) =
            o#list
              (fun o (_x, _x_i1) ->
                 let (o, _x) = o#name _x in
                 let (o, _x_i1) = o#list (fun o -> o#fieldconstraint) _x_i1
                 in (o, (_x, _x_i1)))
              _x_i2 in
          let (o, _x_i3) = o#phrase _x_i3
          in (o, (`TableLit ((_x, _x_i1, _x_i2, _x_i3))))
      | `DBDelete ((_x, _x_i1, _x_i2)) ->
          let (o, _x) = o#pattern _x in
          let (o, _x_i1) = o#phrase _x_i1 in
          let (o, _x_i2) = o#option (fun o -> o#phrase) _x_i2
          in (o, (`DBDelete ((_x, _x_i1, _x_i2))))
      | `DBInsert ((_x, _x_i1, _x_i2, _x_i3)) ->
          let (o, _x) = o#phrase _x in
          let (o, _x_i1) = o#list (fun o -> o#name) _x_i1 in
          let (o, _x_i2) = o#phrase _x_i2 in
          let (o, _x_i3) = o#option (fun o -> o#phrase) _x_i3
          in (o, (`DBInsert ((_x, _x_i1, _x_i2, _x_i3))))
      | `DBUpdate ((_x, _x_i1, _x_i2, _x_i3)) ->
          let (o, _x) = o#pattern _x in
          let (o, _x_i1) = o#phrase _x_i1 in
          let (o, _x_i2) = o#option (fun o -> o#phrase) _x_i2 in
          let (o, _x_i3) =
            o#list
              (fun o (_x, _x_i1) ->
                 let (o, _x) = o#name _x in
                 let (o, _x_i1) = o#phrase _x_i1 in (o, (_x, _x_i1)))
              _x_i3
          in (o, (`DBUpdate ((_x, _x_i1, _x_i2, _x_i3))))
      | `Xml ((_x, _x_i1, _x_i2, _x_i3)) ->
          let (o, _x) = o#name _x in
          let (o, _x_i1) =
            o#list
              (fun o (_x, _x_i1) ->
                 let (o, _x) = o#name _x in
                 let (o, _x_i1) = o#list (fun o -> o#phrase) _x_i1
                 in (o, (_x, _x_i1)))
              _x_i1 in
          let (o, _x_i2) = o#option (fun o -> o#phrase) _x_i2 in
          let (o, _x_i3) = o#list (fun o -> o#phrase) _x_i3
          in (o, (`Xml ((_x, _x_i1, _x_i2, _x_i3))))
      | `TextNode _x -> let (o, _x) = o#string _x in (o, (`TextNode _x))
      | `Formlet ((_x, _x_i1)) ->
          let (o, _x) = o#phrase _x in
          let (o, _x_i1) = o#phrase _x_i1 in (o, (`Formlet ((_x, _x_i1))))
      | `Page _x -> let (o, _x) = o#phrase _x in (o, (`Page _x))
      | `FormletPlacement ((_x, _x_i1, _x_i2)) ->
          let (o, _x) = o#phrase _x in
          let (o, _x_i1) = o#phrase _x_i1 in
          let (o, _x_i2) = o#phrase _x_i2
          in (o, (`FormletPlacement ((_x, _x_i1, _x_i2))))
      | `PagePlacement _x ->
          let (o, _x) = o#phrase _x in (o, (`PagePlacement _x))
      | `FormBinding ((_x, _x_i1)) ->
          let (o, _x) = o#phrase _x in
          let (o, _x_i1) = o#pattern _x_i1
          in (o, (`FormBinding ((_x, _x_i1))))

    method phrase : phrase -> ('self_type * phrase) =
      fun (_x, _x_i1) ->
        let (o, _x) = o#phrasenode _x in
        let (o, _x_i1) = o#position _x_i1 in (o, (_x, _x_i1))

    method cp_phrasenode : cp_phrasenode -> ('self_type * cp_phrasenode) =
      function
      | `Unquote (bs, e) ->
         let o, bs = o#list (fun o -> o#binding) bs in
         let o, e = o#phrase e in
         o, `Unquote (bs, e)
      | `Grab (c, x, p) ->
         let o, p = o#cp_phrase p in
         o, `Grab (c, x, p)
      | `Give (c, e, p) ->
         let o, e = o#option (fun o -> o#phrase) e in
         let o, p = o#cp_phrase p in
         o, `Give (c, e, p)
      | `GiveNothing c ->
         let o, c = o#binder c in
         o, `GiveNothing c
      | `Select (c, l, p) ->
         let o, p = o#cp_phrase p in
         o, `Select (c, l, p)
      | `Offer (c, bs) ->
         let o, bs = o#list (fun o (l, p) ->
                             let o, p = o#cp_phrase p in
                             o, (l, p)) bs in
         o, `Offer (c, bs)
      | `Fuse (c, d) ->
         o, `Fuse (c, d)
      | `Comp (c, p, q) ->
         let o, p = o#cp_phrase p in
         let o, q = o#cp_phrase q in
         o, `Comp (c, p, q)

    method cp_phrase : cp_phrase -> ('self_type * cp_phrase) =
      fun (p, pos) ->
      let o, p = o#cp_phrasenode p in
      let o, pos = o#position pos in
      o, (p, pos)

    method patternnode : patternnode -> ('self_type * patternnode) =
      function
      | `Any -> (o, `Any)
      | `Nil -> (o, `Nil)
      | `Cons ((_x, _x_i1)) ->
          let (o, _x) = o#pattern _x in
          let (o, _x_i1) = o#pattern _x_i1 in (o, (`Cons ((_x, _x_i1))))
      | `List _x ->
          let (o, _x) = o#list (fun o -> o#pattern) _x in (o, (`List _x))
      | `Variant ((_x, _x_i1)) ->
          let (o, _x) = o#name _x in
          let (o, _x_i1) = o#option (fun o -> o#pattern) _x_i1
          in (o, (`Variant ((_x, _x_i1))))
      | `Negative _x ->
          let (o, _x) = o#list (fun o -> o#name) _x in (o, (`Negative _x))
      | `Record ((_x, _x_i1)) ->
          let (o, _x) =
            o#list
              (fun o (_x, _x_i1) ->
                 let (o, _x) = o#name _x in
                 let (o, _x_i1) = o#pattern _x_i1 in (o, (_x, _x_i1)))
              _x in
          let (o, _x_i1) = o#option (fun o -> o#pattern) _x_i1
          in (o, (`Record ((_x, _x_i1))))
      | `Tuple _x ->
          let (o, _x) = o#list (fun o -> o#pattern) _x in (o, (`Tuple _x))
      | `Constant _x -> let (o, _x) = o#constant _x in (o, (`Constant _x))
      | `Variable _x -> let (o, _x) = o#binder _x in (o, (`Variable _x))
      | `As ((_x, _x_i1)) ->
          let (o, _x) = o#binder _x in
          let (o, _x_i1) = o#pattern _x_i1 in (o, (`As ((_x, _x_i1))))
      | `HasType ((_x, _x_i1)) ->
          let (o, _x) = o#pattern _x in
          let (o, _x_i1) = o#datatype' _x_i1 in (o, (`HasType ((_x, _x_i1))))

    method pattern : pattern -> ('self_type * pattern) =
      fun (_x, _x_i1) ->
        let (o, _x) = o#patternnode _x in
        let (o, _x_i1) = o#position _x_i1 in (o, (_x, _x_i1))

    method operator : operator -> ('self_type * operator) =
      function
      | (#unary_op as x) -> (o#unary_op x :> 'self_type * operator)
      | (#binop as x) -> (o#binop x :> 'self_type * operator)
      | `Project _x -> let (o, _x) = o#name _x in (o, (`Project _x))

    method num : num -> ('self_type * num) = o#unknown

    method name : name -> ('self_type * name) = o#string

    method logical_binop : logical_binop -> ('self_type * logical_binop) =
      function | `And -> (o, `And) | `Or -> (o, `Or)

    method location : location -> ('self_type * location) = o#unknown

    method iterpatt : iterpatt -> ('self_type * iterpatt) =
      function
      | `List ((_x, _x_i1)) ->
          let (o, _x) = o#pattern _x in
          let (o, _x_i1) = o#phrase _x_i1 in (o, (`List ((_x, _x_i1))))
      | `Table ((_x, _x_i1)) ->
          let (o, _x) = o#pattern _x in
          let (o, _x_i1) = o#phrase _x_i1 in (o, (`Table ((_x, _x_i1))))

    method funlit : funlit -> ('self_type * funlit) =
      fun (_x, _x_i1) ->
        let (o, _x) = o#list (fun o -> o#list (fun o -> o#pattern)) _x in
        let (o, _x_i1) = o#phrase _x_i1 in (o, (_x, _x_i1))

    method handlerlit : handlerlit -> ('self_type * handlerlit) =
      fun (args, cases, params) ->
      let (o, args) = o#pattern args in
      let (o, cases) =
        o#list
          (fun o (lhs, rhs ) ->
           let (o, lhs) = o#pattern lhs in
           let (o, rhs) = o#phrase rhs in (o, (lhs, rhs))
	  )
          cases
      in
      let (o, params) = o#option (fun o -> o#list (fun o -> o#pattern)) params in
      (o, (args, cases, params))

					     
    method fieldspec : fieldspec -> ('self_type * fieldspec) =
      function
      | `Present _x -> let (o, _x) = o#datatype _x in (o, `Present _x)
      | `Absent -> (o, `Absent)
      | `Var _x -> let (o, _x) = o#known_type_variable _x in (o, `Var _x)

    method fieldconstraint :
      fieldconstraint -> ('self_type * fieldconstraint) =
      function | `Readonly -> (o, `Readonly) | `Default -> (o, `Default)

    method directive : directive -> ('self_type * directive) =
      fun (_x, _x_i1) ->
        let (o, _x) = o#string _x in
        let (o, _x_i1) = o#list (fun o -> o#string) _x_i1 in (o, (_x, _x_i1))

    method datatype' : datatype' -> ('self_type * datatype') =
      fun (_x, _x_i1) ->
        let (o, _x) = o#datatype _x in
        let (o, _x_i1) = o#option (fun o -> o#unknown) _x_i1
        in (o, (_x, _x_i1))

    method datatype : datatype -> ('self_type * datatype) =
      function
      | `TypeVar _x ->
          let (o, _x) = o#known_type_variable _x in (o, (`TypeVar _x))
      | `Function (_x, _x_i1, _x_i2) ->
          let (o, _x) = o#list (fun o -> o#datatype) _x in
          let (o, _x_i1) = o#row _x_i1 in
          let (o, _x_i2) = o#datatype _x_i2
          in (o, (`Function (_x, _x_i1, _x_i2)))
      | `Lolli (_x, _x_i1, _x_i2) ->
          let (o, _x) = o#list (fun o -> o#datatype) _x in
          let (o, _x_i1) = o#row _x_i1 in
          let (o, _x_i2) = o#datatype _x_i2
          in (o, (`Lolli (_x, _x_i1, _x_i2)))
      | `Mu (_x, _x_i1) ->
          let (o, _x) = o#name _x in
          let (o, _x_i1) = o#datatype _x_i1 in (o, (`Mu (_x, _x_i1)))
      | `Forall (_x, _x_i1) ->
          (*let (o, _x) = o#list (fun o -> o#quantifier) _x in*)
          let (o, _x_i1) = o#datatype _x_i1 in (o, (`Forall (_x, _x_i1)))
      | `Unit -> (o, `Unit)
      | `Tuple _x ->
          let (o, _x) = o#list (fun o -> o#datatype) _x
          in (o, (`Tuple _x))
      | `Record _x -> let (o, _x) = o#row _x in (o, (`Record _x))
      | `Variant _x -> let (o, _x) = o#row _x in (o, (`Variant _x))
      | `Table (_x, _x_i1, _x_i2) ->
          let (o, _x) = o#datatype _x in
          let (o, _x_i1) = o#datatype _x_i1 in
          let (o, _x_i2) = o#datatype _x_i2 in (o, (`Table (_x, _x_i1, _x_i2)))
      | `List _x -> let (o, _x) = o#datatype _x in (o, (`List _x))
      | `TypeApplication _x ->
          let (o, _x) =
            (fun (_x, _x_i1) ->
               let (o, _x) = o#string _x in
               let (o, _x_i1) = o#list (fun o -> o#type_arg) _x_i1
               in (o, (_x, _x_i1)))
              _x
          in (o, (`TypeApplication _x))
      | `Primitive _x ->
          let (o, _x) = o#unknown _x in (o, (`Primitive _x))
      | `DB -> (o, `DB)
      | `Input (_x, _x_i1) ->
        let (o, _x) = o#datatype _x in
        let (o, _x_i1) = o#datatype _x_i1 in (o, `Input (_x, _x_i1))
      | `Output (_x, _x_i1) ->
        let (o, _x) = o#datatype _x in
        let (o, _x_i1) = o#datatype _x_i1 in (o, `Output (_x, _x_i1))
      | `Select _x ->
        let (o, _x) = o#row _x in (o, `Select _x)
      | `Choice _x ->
        let (o, _x) = o#row _x in (o, `Choice _x)
      | `Dual _x ->
        let (o, _x) = o#datatype _x in (o, `Dual _x)
      | `End -> (o, `End)

    method type_arg : type_arg -> ('self_type * type_arg) =
      function
      | `Type _x -> let (o, _x) = o#datatype _x in (o, `Type _x)
      | `Row _x -> let (o, _x) = o#row _x in (o, `Row _x)
      | `Presence _x -> let (o, _x) = o#fieldspec _x in (o, `Presence _x)

    method constant : constant -> ('self_type * constant) =
      function
      | `Float _x -> let (o, _x) = o#float _x in (o, (`Float _x))
      | `Int _x -> let (o, _x) = o#num _x in (o, (`Int _x))
      | `String _x -> let (o, _x) = o#string _x in (o, (`String _x))
      | `Bool _x -> let (o, _x) = o#bool _x in (o, (`Bool _x))
      | `Char _x -> let (o, _x) = o#char _x in (o, (`Char _x))

    method binop : binop -> ('self_type * binop) =
      function
      | `Minus -> (o, `Minus)
      | `FloatMinus -> (o, `FloatMinus)
      | `RegexMatch _x ->
          let (o, _x) = o#list (fun o -> o#regexflag) _x
          in (o, (`RegexMatch _x))
      | (#logical_binop as x) -> (o#logical_binop x :> 'self_type * binop)
      | `Cons -> (o, `Cons)
      | `Name _x -> let (o, _x) = o#name _x in (o, (`Name _x))

    method tybinop : tyarg list * binop -> 'self_type * (tyarg list * binop) =
      fun (_x, _x_i1) ->
        let (o, _x_i1) = o#binop _x_i1 in (o, (_x, _x_i1))

    method bindingnode : bindingnode -> ('self_type * bindingnode) =
      function
      | `Val ((_x, _x_i1, _x_i2, _x_i3, _x_i4)) ->
          let (o, _x_i1) = o#pattern _x_i1 in
          let (o, _x_i2) = o#phrase _x_i2 in
          let (o, _x_i3) = o#location _x_i3 in
          let (o, _x_i4) = o#option (fun o -> o#datatype') _x_i4
          in (o, (`Val ((_x, _x_i1, _x_i2, _x_i3, _x_i4))))
      | `Fun ((_x, _x1, (_x_i1, _x_i2), _x_i3, _x_i4)) ->
          let (o, _x) = o#binder _x in
          let (o, _x_i2) = o#funlit _x_i2 in
          let (o, _x_i3) = o#location _x_i3 in
          let (o, _x_i4) = o#option (fun o -> o#datatype') _x_i4
          in (o, (`Fun ((_x, _x1, (_x_i1, _x_i2), _x_i3, _x_i4))))	       
      | `Funs _x ->
          let (o, _x) =
            o#list
              (fun o (_x, _x1, (_x_i1, _x_i2), _x_i3, _x_i4, _x_i5) ->
                 let (o, _x) = o#binder _x in
                 let (o, _x_i2) = o#funlit _x_i2 in
                 let (o, _x_i3) = o#location _x_i3 in
                 let (o, _x_i4) = o#option (fun o -> o#datatype') _x_i4 in
                 let (o, _x_i5) = o#position _x_i5
                 in (o, (_x, _x1, (_x_i1, _x_i2), _x_i3, _x_i4, _x_i5)))
              _x
          in (o, (`Funs _x))
      | `Handler (b, spec, hnlit, t) ->
	 let (o, b) = o#binder b in
	 let (o, spec) = o#handler_spec spec in
	 let (o, hnlit) = o#handlerlit hnlit in
	 let (o, t) = o#option (fun o -> o#unknown) t in
	 (o, `Handler (b, spec, hnlit, t))
      | `Foreign ((_x, _x_i1, _x_i2)) ->
          let (o, _x) = o#binder _x in
          let (o, _x_i1) = o#name _x_i1 in
          let (o, _x_i2) = o#datatype' _x_i2
          in (o, (`Foreign ((_x, _x_i1, _x_i2))))
      | `Include _x -> let (o, _x) = o#string _x in (o, (`Include _x))
      | `Type ((_x, _x_i1, _x_i2)) ->
          let (o, _x) = o#name _x in
          let (o, _x_i1) =
            o#list
              (fun o (_x, _x_i1) ->
                 (*let (o, _x) = o#quantifier _x in*)
                 let (o, _x_i1) = o#option (fun o -> o#unknown) _x_i1
                 in (o, (_x, _x_i1)))
              _x_i1 in
          let (o, _x_i2) = o#datatype' _x_i2
          in (o, (`Type ((_x, _x_i1, _x_i2))))
      | `Infix -> (o, `Infix)
      | `Exp _x -> let (o, _x) = o#phrase _x in (o, (`Exp _x))

    method binding : binding -> ('self_type * binding) =
      fun (_x, _x_i1) ->
        let (o, _x) = o#bindingnode _x in
        let (o, _x_i1) = o#position _x_i1 in (o, (_x, _x_i1))

    method binder : binder -> ('self_type * binder) =
      fun (_x, _x_i1, _x_i2) ->
        let (o, _x) = o#name _x in
        let (o, _x_i1) = o#option (fun o -> o#unknown) _x_i1 in
        let (o, _x_i2) = o#position _x_i2 in (o, (_x, _x_i1, _x_i2))

    method unknown : 'a. 'a -> ('self_type * 'a) = fun x -> (o, x)

    method handler_spec : handler_spec -> ('self_type * handler_spec) =
      fun spec ->
      (o, spec) (* For the future: If spec gets more complex then handle it appropriately via pattern-matching *)
  end<|MERGE_RESOLUTION|>--- conflicted
+++ resolved
@@ -151,17 +151,13 @@
       function
       | `Constant _x -> let _x = o#constant _x in `Constant _x
       | `Var _x -> let _x = o#name _x in `Var _x
-<<<<<<< HEAD
-      | `FunLit (_x, _x1, _x_i1) -> let _x_i1 = o#funlit _x_i1 in `FunLit (_x, _x1, _x_i1)
+      | `FunLit (_x, _x1, _x_i1, _x_i2) -> let _x_i1 = o#funlit _x_i1 in
+                                           let _x_i2 = o#location _x_i2 in `FunLit (_x, _x1, _x_i1, _x_i2)
       | `HandlerLit (types, spec, hnlit) ->
 	 let types = o#option (fun o -> o#unknown) types in
 	 let spec = o#handler_spec spec in
 	 let hnlit = o#handlerlit hnlit in
 	 `HandlerLit (types, spec, hnlit)
-=======
-      | `FunLit (_x, _x1, _x_i1, _x_i2) -> let _x_i1 = o#funlit _x_i1 in
-                                           let _x_i2 = o#location _x_i2 in `FunLit (_x, _x1, _x_i1, _x_i2)
->>>>>>> d66ce1ff
       | `Spawn (_x, _x_i1, _x_i2) -> let _x_i1 = o#phrase _x_i1 in `Spawn (_x, _x_i1, _x_i2)
       | `Query (_x, _x_i1, _x_i2) ->
           let _x =
@@ -759,15 +755,11 @@
       function
       | `Constant _x -> let o = o#constant _x in o
       | `Var _x -> let o = o#name _x in o
-<<<<<<< HEAD
-      | `FunLit (_x, _x1, _x_i1) -> let o = o#funlit _x_i1 in o
+      | `FunLit (_x, _x1, _x_i1, _x_i2) -> let o = o#funlit _x_i1 in let _x_i2 = o#location _x_i2 in o
       | `HandlerLit (types, spec, hnlit) ->
 	 let o = o#option (fun o -> o#unknown) types in
 	 let o = o#handler_spec spec in
 	 let o = o#handlerlit hnlit in o
-=======
-      | `FunLit (_x, _x1, _x_i1, _x_i2) -> let o = o#funlit _x_i1 in let _x_i2 = o#location _x_i2 in o
->>>>>>> d66ce1ff
       | `Spawn (_x, _x_i1, _x_i2) -> let o = o#phrase _x_i1 in o
       | `Query (_x, _x_i1, _x_i2) ->
           let o =
@@ -1340,18 +1332,14 @@
       function
       | `Constant _x -> let (o, _x) = o#constant _x in (o, (`Constant _x))
       | `Var _x -> let (o, _x) = o#name _x in (o, (`Var _x))
-<<<<<<< HEAD
-      | `FunLit (_x, _x1, _x_i1) -> let (o, _x_i1) = o#funlit _x_i1 in (o, (`FunLit (_x, _x1, _x_i1)))
+      | `FunLit (_x, _x1, _x_i1, _x_i2) ->
+        let (o, _x_i1) = o#funlit _x_i1 in
+        let (o, _x_i2) = o#location _x_i2 in (o, (`FunLit (_x, _x1, _x_i1, _x_i2)))
       | `HandlerLit (types, spec, hnlit) ->
 	 let (o, x) = o#option (fun o -> o#unknown) types in
 	 let (o, spec) = o#handler_spec spec in
 	 let (o, fnlit) = o#handlerlit hnlit in
 	 (o, `HandlerLit (types, spec, hnlit))
-=======
-      | `FunLit (_x, _x1, _x_i1, _x_i2) ->
-        let (o, _x_i1) = o#funlit _x_i1 in
-        let (o, _x_i2) = o#location _x_i2 in (o, (`FunLit (_x, _x1, _x_i1, _x_i2)))
->>>>>>> d66ce1ff
       | `Spawn (_x, _x_i1, _x_i2) -> let (o, _x_i1) = o#phrase _x_i1 in (o, (`Spawn (_x, _x_i1, _x_i2)))
       | `Query (_x, _x_i1, _x_i2) ->
           let (o, _x) =
