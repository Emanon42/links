(*pp deriving *)
open Utility
open Notfound
open ProcessTypes

let serialiser = Settings.add_string ("serialiser", "Dump", `User)

class type otherfield =
object
  method show : string
end

module Show_otherfield =
  Deriving_Show.Defaults
    (struct
      type a = otherfield
      let format formatter obj = Format.pp_print_string formatter (obj # show)
     end)

type db_status = [ `QueryOk | `QueryError of string ]
  deriving (Show)

class virtual dbvalue = object (self)
  method virtual status : db_status
  method virtual nfields : int
  method virtual ntuples : int
  method virtual fname : int -> string
  method virtual get_all_lst : string list list
  method map : 'a. ((int -> string) -> 'a) -> 'a list = fun f ->
      let max = self#ntuples in
      let rec do_map n acc =
	if n < max
	then (
	  do_map (n+1) (f (self#getvalue n)::acc)
	 )
	else acc
      in do_map 0 []
  method map_array : 'a. (string array -> 'a) -> 'a list = fun f ->
      let max = self#ntuples in
      let rec do_map n acc =
	if n < max
	then (
	  do_map (n+1) (f (self#gettuple n)::acc)
	 )
	else acc
      in do_map 0 []
  method fold_array : 'a. (string array -> 'a -> 'a) -> 'a -> 'a = fun f x ->
      let max = self#ntuples in
      let rec do_fold n acc =
	if n < max
	then (
	  do_fold (n+1) (f (self#gettuple n) acc)
	 )
	else acc
      in do_fold 0 x	    method virtual map : 'a. ((int -> string) -> 'a) -> 'a list
  method virtual getvalue : int -> int -> string
  method virtual gettuple : int -> string array
  method virtual error : string
end

class virtual database = object(self)
  method virtual driver_name : unit -> string
  method virtual escape_string : string -> string
  method virtual quote_field : string -> string
  method virtual exec : string -> dbvalue
  method make_insert_query : (string * string list * string list list) -> string =
    fun (table_name, field_names, vss) ->
      "insert into " ^ table_name ^
        "("^String.concat "," field_names ^") values "^
        String.concat "," (List.map (fun vs -> "(" ^ String.concat "," vs ^")") vss)
  method make_insert_returning_query : (string * string list * string list list * string) -> string list =
    fun _ ->
      failwith ("insert ... returning is not yet implemented for the database driver: "^self#driver_name())
end

module Eq_database = Deriving_Eq.Eq_mutable(struct type a = database end)
module Typeable_database = Deriving_Typeable.Primitive_typeable
  (struct
    type t = database
    let magic = "database"
   end)
module Show_database = Deriving_Show.Show_unprintable(struct type a = database end)

(* Here we could do something better, like pickling enough information
   about the database to be able to restore the connection on
   deserialisation *)

type db_constructor = string -> (database * string)

(** {1 Database Drivers and Values} *)

(** [database_drivers]: a list of available database drivers.  Each
    driver registers itself at load time: the contents of the list
    depends on which drivers are built.. *)

let database_drivers = ref ([] : (string * db_constructor) list)

(** [register_driver (name, driver)] registers a DB [driver] under the
    name [name]. *[driver] is a function taking the database params (a
    string with db-specific colon-separated fields) to a pair of
    database object and params (I guess the params could be modified
    by the driver?) *)
let register_driver : (string * db_constructor) -> unit
  = fun ((name, _) as pair) ->
    Debug.print ("registering driver for " ^ name);
    database_drivers := pair :: !database_drivers

let parse_db_string : string -> (string * string) =
  fun params ->
    match Str.bounded_split (Str.regexp ":") params 2 with
      | [hd; tail] -> (hd, tail)
      | _ -> failwith ("Could not parse db connection string : " ^ params)
and reconstruct_db_string : (string * string) -> string =
  fun (x,y) -> x ^ ":" ^ y

let database_connections = ref (StringMap.empty : (database * string) StringMap.t)

let db_connect driver params =
  let s = reconstruct_db_string (driver, params) in
  let constructor =
    try List.assoc driver !database_drivers
    with NotFound _ -> failwith ("No driver for database type `" ^ driver ^ "'")
  in
    match StringMap.lookup s !database_connections with
      | None ->
          let db = constructor params in
          database_connections := StringMap.add s db (!database_connections);
          db
      | Some db -> db

class null_database =
object
  inherit database
  method driver_name () = "null"
  method exec _query : dbvalue = assert false
  method escape_string = assert false
  method quote_field = assert false
end

let _ = register_driver ("null", fun args -> new null_database, reconstruct_db_string ("null", args))

type xmlitem =   Text of string
               | Attr of (string * string)
               | Node of (string * xml)
and xml = xmlitem list
    deriving (Typeable, Show, Eq, Pickle, Dump)

let is_attr = function
  | Attr _ -> true
  | _      -> false

let attrs = List.filter is_attr
and nodes = List.filter (not -<- is_attr)

(* split top-level HTML into head and body components *)
let split_html : xml -> xml * xml =
  function
  | [Node ("html", xs)] ->
    List.fold_left
      (fun (hs, bs) ->
         function
         | Node ("body", ys) ->
           hs, bs @ ys
         | Node ("head", ys) ->
           hs @ ys, bs
         | x -> hs, bs @ [x])
      ([], []) xs
  | [Node ("body", xs)] -> [], xs
  | xs -> [], xs

type table = (database * string) * string * string list list * Types.row
  deriving (Show)

type primitive_value_basis =  [
| `Bool of bool
| `Char of char
| `Float of float
| `Int of int
| `XML of xmlitem
| `String of string ]
  deriving (Show, Typeable, Eq, Pickle, Dump)

type primitive_value = [
| primitive_value_basis
| `Database of (database * string)
| `Table of table
]
  deriving (Show)

module Show_in_channel = Deriving_Show.Show_unprintable(struct type a = in_channel end)
module Show_out_channel = Deriving_Show.Show_unprintable(struct type a = out_channel end)
(* not so sure about these two... *)
module Eq_in_channel = Deriving_Eq.Eq_mutable(struct type a = in_channel end)
module Eq_out_channel = Deriving_Eq.Eq_mutable(struct type a = out_channel end)
module Typeable_in_channel = Deriving_Typeable.Primitive_typeable
  (struct
    type t = in_channel
    let magic = "in_channel"
   end)
module Typeable_out_channel = Deriving_Typeable.Primitive_typeable
  (struct
    type t = out_channel
    let magic = "out_channel"
   end)

type spawn_location = [
  | `ClientSpawnLoc of client_id
  | `ServerSpawnLoc (* Will need to add in a server address when we go to n-tier *)
]
  deriving (Show)

type dist_pid = [
  | `ClientPid of (client_id * process_id)
  | `ServerPid of process_id (* Again, will need a server address here later *)
]
  deriving (Show)

type access_point = [
  | `ClientAccessPoint of (client_id * apid)
  | `ServerAccessPoint of apid
]
  deriving (Show)

type chan = (channel_id * channel_id)
<<<<<<< HEAD
  deriving (Show)		    
  
type delegated_chan = (chan * (t list))
and delim_continuation = frame list
and frame = (Ir.scope * Ir.var * env * Ir.computation)
and continuation = delim_continuation list
and t = [
=======
  deriving (Show)

module type ENV =
sig
  type 'a t
     deriving (Show)
  val set_request_data : 'a t -> RequestData.request_data -> 'a t
  val request_data : 'a t -> RequestData.request_data
  val empty : 'a t
  val bind  : Ir.var -> ('a * Ir.scope) -> 'a t -> 'a t
  val find : Ir.var -> 'a t -> 'a
  val mem : Ir.var -> 'a t -> bool
  val lookup : Ir.var -> 'a t -> 'a option
  val lookupS : Ir.var -> 'a t -> ('a * Ir.scope) option
  val shadow : 'a t -> by:'a t -> 'a t
  val fold : (Ir.var -> ('a * Ir.scope) -> 'a -> 'a) -> 'a t -> 'a -> 'a
  val globals : 'a t -> 'a t
  val request_data : 'a t -> RequestData.request_data
  (* used only by json.ml, webif.ml ... *)
  val get_parameters : 'a t -> ('a * Ir.scope) Utility.intmap
  val extend : 'a t -> ('a * Ir.scope) Utility.intmap -> 'a t
  val localise : 'a t -> Ir.var -> 'a t
end

module Env = struct
  type 'a t = {
      all : ('a * Ir.scope) Utility.intmap;
      globals : ('a * Ir.scope) Utility.intmap;
      request_data : RequestData.request_data
    }
    deriving (Show)

  let set_request_data env rd = { env with request_data = rd }
  let request_data env = env.request_data
  (** {1 Environment stuff} *)
  (** {2 IntMap-based implementation with global memoization} *)

  let empty = {
      all = IntMap.empty;
      globals = IntMap.empty;
      request_data = RequestData.new_empty_request_data ()
    }
  let bind name (v,scope) env =
    (* Maintains globals as submap of global bindings. *)
    match scope with
      `Local ->
      { env with all = IntMap.add name (v,scope) env.all }
    | `Global ->
       { env with
         all = IntMap.add name (v,scope) env.all;
         globals = IntMap.add name (v,scope) env.globals;
       }
  let find name env = fst (IntMap.find name env.all)
  let mem name env = IntMap.mem name env.all
  let lookup name env = opt_map fst (IntMap.lookup name env.all)
  let lookupS name env = IntMap.lookup name env.all
  let extend env bs = IntMap.fold (fun k v r -> bind k v r) bs env

  let get_parameters env = env.all

  let shadow env ~by:env_by =
    (* Assumes that globals never change *)
    let by_all = env_by.all in
    IntMap.fold (fun name v env -> bind name v env) by_all env

  let fold f env a = IntMap.fold f env.all a
  let globals env = { env with all = env.globals }

  let localise env var =
    (* let module M = Deriving_Show.Show_option(Show_intset) in *)
    (* Debug.print ("cont vars (" ^ string_of_int var ^ "): " ^ *)
    (*              M.show (Tables.lookup Tables.cont_vars var)); *)
    IntSet.fold
      (fun name locals ->
        match lookupS name env with
        | None
          | Some (_, `Global) -> locals
        | Some (v, `Local) ->
           bind name (v, `Local) locals)
      (Tables.find Tables.cont_vars var)
      empty

  (** Compression **)
  type 'cv compressed_t = (Ir.var * 'cv) list
        deriving (Show, Eq, Typeable, Dump, Pickle)
  let compress (compress_val : 'v -> 'cv) (env : 'v t)  : 'cv compressed_t =
    List.rev
    (fold
       (fun name (v, scope) compressed ->
          if scope = `Global then
            compressed
          else
            (name, compress_val v)::compressed)
       env
       [])

  let uncompress (uncompress_val : 'v t -> 'cv -> 'v) globals (env : 'cv compressed_t) : 'v t =
    try
      List.fold_left
        (fun env (name, v) ->
          bind name (uncompress_val globals v, Tables.find Tables.scopes name) env)
        empty
        env
    with NotFound str -> failwith("In uncompress_env: " ^ str)
end

module type FRAME = sig
  type 'v t
     deriving (Show)
  val of_expr : 'v Env.t -> Ir.tail_computation -> 'v t
  val make : Ir.scope -> Ir.var -> 'v Env.t -> Ir.computation -> 'v t
end

module Frame = struct
  type 'v t = Ir.scope * Ir.var * 'v Env.t * Ir.computation
     deriving (Show)

  let make scope var env comp = (scope, var, env, comp)
  let of_expr env tc =
    make (`Local : Ir.scope) (Var.dummy_var : Ir.var) env (([], tc) : Ir.computation)

  (** Compression **)
  type 'cv compressed_t = Ir.var * 'cv Env.compressed_t
     deriving (Show, Eq, Typeable, Dump, Pickle)
  let compress (compress_val : 'v -> 'cv) (_, var, locals, _) : 'cv compressed_t =
    (var, Env.compress compress_val locals)
  let uncompress (uncompress_val : 'v Env.t -> 'cv -> 'v) globals (var, env) : 'v t =
    let scope = Tables.find Tables.scopes var in
    let body = Tables.find Tables.cont_defs var in
    let env = Env.uncompress uncompress_val globals env in
    let locals = Env.localise env var in
    (scope, var, locals, body)
end

module type CONTINUATION = sig
  type 'v t
     deriving (Show)

  module Frame : FRAME

  val empty : 'v t
  val toplevel : 'v t
  val (<>)  : 'v t -> 'v t -> 'v t
  val (&>)  : 'v Frame.t -> 'v t -> 'v t

  val apply : eval:('v Env.t -> 'v t -> Ir.computation -> 'r) ->
              finish:('v Env.t -> 'v -> 'r) ->
              env:'v Env.t ->
              'v t ->
              'v -> 'r

  val to_string : 'v t -> string

  module Handler : sig
    type u

    val make : env:'v Env.t -> clauses:(Ir.binder * Ir.computation) Ir.name_map -> depth:[`Deep | `Shallow] -> u
  end
  val set_trap_point : handler:Handler.u -> 'v t -> 'v t
  val invoke_trap : eval:('v Env.t -> 'v t -> Ir.computation -> 'r) -> env:'v Env.t -> 'v t -> (Ir.name * 'v list) -> 'r
end

module type COMPRESSABLE_CONTINUATION = sig
  include CONTINUATION

  type 'cv compressed_t
     deriving (Show, Eq, Typeable, Dump, Pickle)
  val compress : compress_val:('v -> 'cv) -> 'v t -> 'cv compressed_t
  val uncompress : uncompress_val:('v Env.t -> 'cv -> 'v) -> 'v Env.t -> 'cv compressed_t -> 'v t
end

module Pure_Continuation = struct
  type 'v t = ('v Frame.t) list
      deriving (Show)

  let empty = []
  let toplevel = empty
  let (<>) k k' = k @ k'
  let (&>) f k = f :: k

  let apply ~eval ~finish ~env k v =
    match k with
    | [] -> finish env v
    | (scope, var, locals, comp) :: cont ->
       let env = Env.bind var (v, scope) (Env.shadow env ~by:locals) in
       eval env cont comp
  let to_string _ = "pure_continuation"

  (** Compression **)
  type 'cv compressed_t = ('cv Frame.compressed_t) list
        deriving (Show, Eq, Typeable, Dump, Pickle)
  let compress ~compress_val cont =
    List.map (Frame.compress compress_val) cont
  let uncompress ~uncompress_val globals cont =
    List.map (Frame.uncompress uncompress_val globals) cont

  module Frame = Frame

  module Handler = struct
    type u = unit

    let make : env:'v Env.t -> clauses:(Ir.binder * Ir.computation) Ir.name_map -> depth:[`Deep | `Shallow] -> u
      = fun ~env ~clauses ~depth -> ignore(env); ignore(clauses); ignore(depth); ()
  end
  let set_trap_point ~handler k = ignore(handler); k
  let invoke_trap ~eval ~env k op = failwith "Not yet implemented"
end

module Eff_Handler_Continuation = struct
  type 'v t = unit
       deriving (Show)

  let empty = ()
  let toplevel = empty
  let (<>) _ _ = ()
  let (&>) _ _ = ()

  let apply : eval:('v Env.t -> 'v t -> Ir.computation -> 'r) -> finish:('v Env.t -> 'v -> 'r)  -> env:('v Env.t) -> 'v t -> 'v -> 'r =
    fun ~eval ~finish ~env k v -> ignore(eval); ignore(k); finish env v

  let to_string _ = "generalised_continuation"

  type 'cv compressed_t = unit
        deriving (Show, Eq, Typeable, Dump, Pickle)
  let compress ~compress_val _ = ignore(compress_val); ()
  let uncompress ~uncompress_val _ _ = ignore(uncompress_val); ()

  module Frame = Frame

  module Handler = struct
    type u = unit

    let make : env:'v Env.t -> clauses:(Ir.binder * Ir.computation) Ir.name_map -> depth:[`Deep | `Shallow] -> u
      = fun ~env ~clauses ~depth -> ignore(env); ignore(clauses); ignore(depth); ()
  end

  let set_trap_point ~handler _ = ignore(handler); ()
  let invoke_trap ~eval ~env k op = failwith "Not yet implemented"
end

module Continuation
  = (val (if true then
           (module Pure_Continuation : COMPRESSABLE_CONTINUATION)
         else
           (module Eff_Handler_Continuation : COMPRESSABLE_CONTINUATION)) : COMPRESSABLE_CONTINUATION)

type t = [
>>>>>>> 85c61335
| primitive_value
| `List of t list
| `Record of (string * t) list
| `Variant of string * t
| `FunctionPtr of (Ir.var * t option)
| `PrimitiveFunction of string * Var.var option
| `ClientFunction of string
| `Continuation of continuation * handlers
| `DeepContinuation of continuation * handlers
| `ShallowContinuation of delim_continuation * continuation * handlers    
| `Pid of dist_pid
| `AccessPointID of access_point
| `SessionChannel of chan
| `Socket of in_channel * out_channel
| `SpawnLocation of spawn_location
]
<<<<<<< HEAD
and env = {
  all : (t * Ir.scope) Utility.intmap;
  globals : (t * Ir.scope) Utility.intmap;
  request_data : RequestData.request_data
}
and handler  = env * Ir.clause Ir.name_map * Ir.handler_spec (* Collection of cases *)
and handlers = handler list
  deriving (Show)

let toplevel_cont : continuation  = [[]]
let toplevel_hs   = []

(** Continuation helpers **)
let append_cont_frame frame cont =
  match cont with
    delim :: cont -> (frame :: delim) :: cont
  | [] -> [[frame]]
let make_cont_frame scope var env comp : frame = (scope, var, env, comp)
let append_delim_cont delim cont =
  match cont with
    delim' :: cont -> (delim @ delim') :: cont
  | [] -> assert false   
  
let set_request_data env rd = { env with request_data = rd }
let request_data env = env.request_data

(** {1 Environment stuff} *)
(** {2 IntMap-based implementation with global memoization} *)

let empty_env = {
  all = IntMap.empty;
  globals = IntMap.empty;
  request_data = RequestData.new_empty_request_data ()
}
let bind name (v,scope) env =
  (* Maintains globals as submap of global bindings. *)
  match scope with
    `Local ->
      { env with all = IntMap.add name (v,scope) env.all }
  | `Global ->
      { env with
          all = IntMap.add name (v,scope) env.all;
          globals = IntMap.add name (v,scope) env.globals;
      }
let find name env = fst (IntMap.find name env.all)
let mem name env = IntMap.mem name env.all
let lookup name env = opt_map fst (IntMap.lookup name env.all)
let lookupS name env = IntMap.lookup name env.all
let extend env bs = IntMap.fold (fun k v r -> bind k v r) bs env

let get_parameters env = env.all

let shadow env ~by:env_by =
(* Assumes that globals never change *)
  let by_all = env_by.all in
  IntMap.fold (fun name v env -> bind name v env) by_all env

let fold f env a = IntMap.fold f env.all a
let globals env = { env with all = env.globals }
=======
and continuation = t Continuation.t
and env = t Env.t
  deriving (Show)

type delegated_chan = (chan * (t list))
>>>>>>> 85c61335

(** {1 Compressed values for more efficient pickling} *)
type compressed_primitive_value = [
| primitive_value_basis
| `Table of string * string * string list list * string
| `Database of string
]
  deriving (Show, Eq, Typeable, Pickle, Dump)

<<<<<<< HEAD
type compressed_continuation = compressed_delim_continuation list
and compressed_delim_continuation = (Ir.var * compressed_env) list
=======
type compressed_continuation = compressed_t Continuation.compressed_t
>>>>>>> 85c61335
and compressed_t = [
| compressed_primitive_value
| `List of compressed_t list
| `Record of (string * compressed_t) list
| `Variant of string * compressed_t
| `FunctionPtr of (Ir.var * compressed_t option)
| `PrimitiveFunction of string
| `ClientFunction of string
<<<<<<< HEAD
| `Continuation of compressed_continuation
]
and compressed_env = (Ir.var * compressed_t) list
=======
| `Continuation of compressed_continuation ]
and compressed_env = compressed_t Env.compressed_t
>>>>>>> 85c61335
  deriving (Show, Eq, Typeable, Dump, Pickle)

let compress_primitive_value : primitive_value -> [>compressed_primitive_value]=
  function
    | #primitive_value_basis as v -> v
    | `Table ((_database, db), table, keys, row) ->
        `Table (db, table, keys, Types.string_of_datatype (`Record row))
    | `Database (_database, s) -> `Database s

<<<<<<< HEAD
let localise env var =
  (* let module M = Deriving_Show.Show_option(Show_intset) in *)
  (* Debug.print ("cont vars (" ^ string_of_int var ^ "): " ^ *)
  (*              M.show (Tables.lookup Tables.cont_vars var)); *)
  IntSet.fold
    (fun name locals ->
       match lookupS name env with
         | None
         | Some (_, `Global) -> locals
         | Some (v, `Local) ->
             bind name (v, `Local) locals)
    (Tables.find Tables.cont_vars var)
    empty_env


let rec compress_continuation (cont:continuation) : compressed_continuation =
  let compress_frame (_scope, var, locals, _body) =
    (var, compress_env locals)
  in
  let compress_delim delim = List.map compress_frame delim in
  List.map compress_delim cont
      (*List.map
    (fun (_scope, var, locals, _body) ->
       (var, compress_env locals)) cont*)
and compress_t (v : t) : compressed_t =
  let cv = compress_t in
=======
let rec compress_continuation cont : compressed_continuation = Continuation.compress ~compress_val cont
and compress_val (v : t) : compressed_t =
  let cv = compress_val in
>>>>>>> 85c61335
    match v with
      | #primitive_value as v -> compress_primitive_value v
      | `List vs -> `List (List.map cv vs)
      | `Record fields -> `Record(List.map(fun(name, v) -> (name, cv v)) fields)
      | `Variant (name, v) -> `Variant (name, cv v)
      | `FunctionPtr(x, fvs) ->
        `FunctionPtr (x, opt_map cv fvs)
      | `PrimitiveFunction (f,_op) -> `PrimitiveFunction f
      | `ClientFunction f -> `ClientFunction f
      | `Continuation (cont,_) -> `Continuation (compress_continuation cont) (* TODO: Compress handlers *)
      | `ShallowContinuation _ | `DeepContinuation _ -> assert false (* TODO: Compress continuations *)
      | `Pid _ -> assert false (* mmmmm *)
      | `Socket (_inc, _outc) -> assert false
      | `SessionChannel _ -> assert false (* mmmmm *)
      | `AccessPointID _ -> assert false (* mmmmm *)
      | `SpawnLocation _sl -> assert false (* wheeee! *)
<<<<<<< HEAD
and compress_env env : compressed_env =
  List.rev
    (fold
       (fun name (v, scope) compressed ->
          if scope = `Global then
            compressed
          else
            (name, compress_t v)::compressed)
       env
       [])
    (* let string_of_value : t -> string = *)
    (*   fun v -> Show.show show_compressed_t (compress_t v) *)
=======
>>>>>>> 85c61335

let uncompress_primitive_value : compressed_primitive_value -> [> primitive_value] =
  function
    | #primitive_value_basis as v -> v
    | `Table (db_name, table_name, keys, t) ->
        let row =
          match DesugarDatatypes.read ~aliases:DefaultAliases.alias_env t with
            | `Record row -> row
            | _ -> assert false in
        let driver, params = parse_db_string db_name in
        let database = db_connect driver params in
          `Table (database, table_name, keys, row)
    | `Database s ->
        let driver, params = parse_db_string s in
        let database = db_connect driver params in
          `Database database
let rec uncompress_continuation globals cont
<<<<<<< HEAD
    : continuation =
  let uncompress_frame (var, env) =
    let scope = Tables.find Tables.scopes var in
    let body = Tables.find Tables.cont_defs var in
    let env = uncompress_env globals env in
    let locals = localise env var in
    (scope, var, locals, body)
  in
  let uncompress_delim delim = List.map uncompress_frame delim in
  List.map uncompress_delim cont
and uncompress_t globals (v : compressed_t) : t =
  let uv = uncompress_t globals in
=======
        : continuation =
  Continuation.uncompress ~uncompress_val globals cont
and uncompress_val globals (v : compressed_t) : t =
  let uv = uncompress_val globals in
>>>>>>> 85c61335
    match v with
      | #compressed_primitive_value as v -> uncompress_primitive_value v
      | `List vs -> `List (List.map uv vs)
      | `Record fields -> `Record (List.map (fun (name, v) -> (name, uv v)) fields)
      | `Variant (name, v) -> `Variant (name, uv v)
      | `FunctionPtr (x, fvs) -> `FunctionPtr (x, opt_map uv fvs)
      | `PrimitiveFunction f -> `PrimitiveFunction (f,None)
      | `ClientFunction f -> `ClientFunction f
<<<<<<< HEAD
      | `Continuation cont -> `Continuation (uncompress_continuation globals cont, []) (* TODO: Uncompress handlers *)
and uncompress_env globals env : env =
  try
  List.fold_left
    (fun env (name, v) ->
       bind name (uncompress_t globals v, Tables.find Tables.scopes name) env)
    empty_env
    env
  with NotFound str -> failwith("In uncompress_env: " ^ str)

let string_as_charlist s : t =
  `List (List.rev (List.rev_map (fun x -> `Char x) (explode s)))
=======
      | `Continuation cont -> `Continuation (uncompress_continuation globals cont)
>>>>>>> 85c61335

let _escape =
  Str.global_replace (Str.regexp "\\\"") "\\\"" (* FIXME: Can this be right? *)

(** {1 Pretty-printing values} *)

open Format
exception Not_tuple

<<<<<<< HEAD
exception Match of string

let rec char_of_primchar = function
    `Char c -> c
  | o ->
      raise (Match (Show_t.show o))

and charlist_as_string chlist =
  match chlist with
    | `List elems ->
        Utility.implode (List.rev (List.rev_map char_of_primchar elems))
    | _ -> raise (Match("Non-string " ^ string_of_value chlist
                        ^ " used as string."))

and string_of_value : t -> string = function
  | #primitive_value as p -> string_of_primitive p
  | `FunctionPtr (x, fvs) ->
    if Settings.get_value (Basicsettings.printing_functions) then
      string_of_int x ^ opt_app string_of_value "" fvs
    else
      "fun"
  | `PrimitiveFunction (name,_op) -> name
  | `ClientFunction (name) -> name
  (* | `RecFunction(defs, env, var, _scope) -> *)
  (*     (\* Choose from fancy or simple printing of functions: *\) *)
  (*     if Settings.get_value(Basicsettings.printing_functions) then *)
  (*       "{ " ^ (mapstrcat " " *)
  (*                 (fun (_name, (formals, body, _z)) -> *)
  (*                    "fun (" ^ String.concat "," (List.map Ir.string_of_var formals) ^ ") {" ^ *)
  (*                      Ir.string_of_computation body ^ "}") *)
  (*                 defs) ^ *)
  (*         " " ^ Ir.string_of_var var ^ " }[" ^ string_of_environment env ^ "]" *)
  (*     else *)
  (*       "fun" *)
  | `Record fields ->
      (try string_of_tuple fields
       with Not_tuple ->
         "(" ^ mapstrcat "," (fun (label, value) ->
                                label ^ "=" ^ string_of_value value)
           (List.sort (fun (l,_) (r, _) -> compare l r) fields) ^ ")")
  | `Variant (label, `Record []) -> label
  | `Variant (label, value) -> label ^ "(" ^ string_of_value value ^ ")"
  | `List [] -> "[]"
  | `List ((`XML _)::_ as elems) -> mapstrcat "" string_of_value elems
  | `List (elems) -> "[" ^ String.concat ", " (List.map string_of_value elems) ^ "]"
  | `Continuation (cont,_hs) -> "Continuation" ^ string_of_cont cont (* TODO: String of handlers *)
  | `DeepContinuation _ -> "\"DeepContinuation\""
  | `ShallowContinuation _ -> "\"ShallowContinuation\""     
  | `Pid dist_pid -> "Pid " ^ (string_of_dist_pid dist_pid)
  | `Socket (_, _) -> "<socket>"
  | `SessionChannel c -> "Session channel " ^ (string_of_channel c)
  | `SpawnLocation sl -> "Spawn location: " ^
    (match sl with
       | `ClientSpawnLoc cid -> "client " ^ (ClientID.to_string cid)
       | `ServerSpawnLoc -> "server")
  | (`AccessPointID _) as apid -> string_of_access_point apid
and string_of_primitive : primitive_value -> string = function
  | `Bool value -> string_of_bool value
  | `Int value -> string_of_int value
  | `Float value -> string_of_float' value
  | `Char c -> "'"^ Char.escaped c ^"'"
  | `XML x -> string_of_item x
  | `Database (_, params) -> "(database " ^ params ^")"
  | `Table (_, table_name, _, _) -> "(table " ^ table_name ^")"
  | `String s -> "\"" ^ s ^ "\""

and string_of_tuple (fields : (string * t) list) : string =
    let fields = List.map (function
                        | x, y when numberp x  -> (int_of_string x, y)
                        | _ -> raise Not_tuple) fields in
    let sorted = List.sort (fun (x,_) (y, _) -> compare x y) fields in
    let numbers, values = List.split sorted in
      if ordered_consecutive numbers && List.length numbers > 1 && List.hd numbers = 1 then
        "(" ^ String.concat ", " (List.map string_of_value values) ^ ")"
      else raise Not_tuple

and numberp s = try ignore(int_of_string s); true with _ -> false

and _string_of_environment : env -> string = fun _env -> "[ENVIRONMENT]"

and string_of_cont : continuation -> string =
  fun cont ->
    let enclose f cont = "[" ^ mapstrcat ", " f cont ^ "]" in
    let frame (_scope, var, _env, body) =
      "(" ^ string_of_int var ^ ", " ^ Ir.Show_computation.show body ^ ")"
    in
    let delim dcont = enclose frame dcont in
    enclose delim cont

and string_of_dist_pid = function
  | `ServerPid i -> "Server (" ^ (ProcessID.to_string i) ^ ")"
  | `ClientPid (cid, i) ->
      "Client num " ^ (ClientID.to_string cid) ^ ", process " ^ (ProcessID.to_string i)
and string_of_channel (ep1, ep2) =
  let ep1_str = ChannelID.to_string ep1 in
  let ep2_str = ChannelID.to_string ep2 in
  "Session channel. EP1: " ^ ep1_str ^ ", EP2: " ^ ep2_str

and string_of_access_point = function
=======
let keywords = StringSet.from_list (List.map fst Lexer.keywords)

let rec p_value (ppf : formatter) : t -> 'a = function
  | `Bool true -> fprintf ppf "true"
  | `Bool false -> fprintf ppf "false"
  | `Int i -> fprintf ppf "%i" i
  | `Float f -> fprintf ppf "%s" (string_of_float' f)
  | `Char c -> fprintf ppf "'%c'" c
  | `String s -> fprintf ppf "@{<string>\"%s\"@}" s
  | `Record fields -> begin
      try p_tuple ppf fields
      with Not_tuple ->
        fprintf ppf "(@[<hv 0>%a@])" p_record_fields (List.sort (fun (l,_) (r, _) -> compare l r) fields) end
  | `List [] -> fprintf ppf "[]"
  | `List ((`XML _)::_ as elems) ->
     fprintf ppf "@[<hv>%a@]" (pp_print_list p_value) elems
  | `List [v] -> fprintf ppf "[%a]" p_value v
  | `List l -> fprintf ppf "[@[<hov 0>";
               p_list_elements ppf l
  | `ClientFunction n -> fprintf ppf "%s" n
  | `PrimitiveFunction (name, _op) -> fprintf ppf "%s" name
  | `Variant (label, `Record []) -> fprintf ppf "@{<constructor>%s@}" label
  (* avoid duplicate parenthesis for Foo(a = 5, b = 3) *)
  | `Variant (label, (`Record _ as value)) -> fprintf ppf "@{<constructor>%s@}@[%a@]" label p_value value
  | `Variant (label, value) -> fprintf ppf "@{<constructor>%s@}(@[%a)@]" label p_value value
  | `FunctionPtr (x, fvs) -> if Settings.get_value Basicsettings.printing_functions then
                               match fvs with
                               | None -> fprintf ppf "%i" x (* ^ opt_app string_of_value "" fvs *)
                               | Some t -> fprintf ppf "%i%a" x p_value t
                             else
                               fprintf ppf "fun"
  | `Socket _ -> fprintf ppf "<socket>"
  | `Table (_, name, _, _) -> fprintf ppf "(table %s)" name
  | `Database (_, params) -> fprintf ppf "(database %s" params
  | `SessionChannel (ep1, ep2) ->
     fprintf ppf "Session channel. EP1: %s, EP2: %s"
             (ChannelID.to_string ep1)
             (ChannelID.to_string ep2)
  | `SpawnLocation (`ClientSpawnLoc cid) ->
     fprintf ppf "Spawn location: client %s" (ClientID.to_string cid)
  | `SpawnLocation `ServerSpawnLoc ->
     fprintf ppf "Spawn location: server"
  | `XML xml -> p_xmlitem ~close_tags:false ppf xml
  | `Continuation cont -> fprintf ppf "Continuation%s" (Continuation.to_string cont)
>>>>>>> 85c61335
  | `AccessPointID (`ClientAccessPoint (cid, apid)) ->
     fprintf ppf "Client access point on client %s, APID: %s" (ClientID.to_string cid) (AccessPointID.to_string apid)
  | `AccessPointID (`ServerAccessPoint (apid)) ->
     fprintf ppf "Server access point %s" (AccessPointID.to_string apid)
  | `Pid (`ServerPid i) -> fprintf ppf "Pid Server (%s)" (ProcessID.to_string i)
  | `Pid (`ClientPid (cid, i)) -> fprintf ppf "Pid Client num %s, process %s" (ClientID.to_string cid) (ProcessID.to_string i)
and p_record_fields ppf = function
  | [] -> fprintf ppf ""
  | [(l, v)] -> fprintf ppf "@[@{<recordlabel>%a@} = %a@]"
                        p_record_label l
                        p_value v
  | (l, v)::xs -> fprintf ppf "@{<recordlabel>%a@} = %a,@ "
                          p_record_label l
                          p_value v;
                  p_record_fields ppf xs
and p_record_label ppf = function
  | s when StringSet.mem s keywords -> fprintf ppf "\"%s\"" s
  (* TODO labels with spaces and other "weird" characters that would confuse the lexer. *)
  | s -> fprintf ppf "%s" s
and p_list_elements ppf = function
  | [] -> assert false (* We only call this with lists of at least one element *)
  | [v] -> fprintf ppf "%a]@]" p_value v
  | v::vs -> fprintf ppf "%a,@ " p_value v;
             p_list_elements ppf vs
and p_tuple ppf (fields : (string * t) list) =
  let fields = List.map (function
                          | x, y when numberp x  -> (int_of_string x, y)
                          | _ -> raise Not_tuple) fields in
  let sorted = List.sort (fun (x,_) (y, _) -> compare x y) fields in
  let numbers, values = List.split sorted in
  if ordered_consecutive numbers && List.length numbers > 1 && List.hd numbers = 1 then
    fprintf ppf "(@[<hv 0>%a@])" p_tuple_elements values
  else raise Not_tuple
and p_tuple_elements ppf = function
  | [] -> assert false
  | [v] -> fprintf ppf "%a" p_value v
  | v::vs -> fprintf ppf "%a,@ " p_value v;
             p_tuple_elements ppf vs
(* Is this function needed? *)
and p_xml ?(close_tags=false) ppf = fun (xml: xml) ->
  pp_print_list (p_xmlitem ~close_tags:close_tags) ppf xml
and p_xmlitem ?(close_tags=false) ppf: xmlitem -> unit = function
  | Attr (k, v) -> let escape = Str.global_replace (Str.regexp "\"") "\\\"" in
                   fprintf ppf "@{<xmlattr>%s@}=\"%s\"" k (escape v)
  | Text s -> fprintf ppf "%s" (xml_escape s)
  | Node (tag, children) ->
     begin
       match attrs children, nodes children with
       | [], [] when not close_tags ->
          fprintf ppf "<@{<xmltag>%s@}/>" tag
       | attrs, [] when not close_tags ->
          fprintf ppf "@[<hv 2><@{<xmltag>%s@}@ @[<hv>%a@]/>@]"
                  tag
                  (pp_print_list ~pp_sep:pp_print_space (p_xmlitem ~close_tags:close_tags)) attrs
       | [], nodes ->
          fprintf ppf "@[<hv 4><@{<xmltag>%s@}>@,%a@;<0 -4></@{<xmltag>%s@}>@]"
                  tag
                  (p_xml ~close_tags:close_tags) nodes
                  (* (pp_print_list (p_xml ~close_tags:close_tags)) nodes *)
                  tag
       | attrs, nodes ->
          fprintf ppf "@[<hv 4><@{<xmltag>%s@}@;<1 -2>@[<hv>%a@]>@,%a@;<0 -4></@{<xmltag>%s@}>@]"
                  tag
                  (pp_print_list ~pp_sep:pp_print_space (p_xmlitem ~close_tags:close_tags)) attrs
                  (p_xml ~close_tags:close_tags) nodes
                  (* (pp_print_list (p_xml ~close_tags:close_tags)) nodes *)
                  tag
     end

let string_of_pretty pretty_fun arg : string =
  let b = Buffer.create 200 in
  let f = Format.formatter_of_buffer b in
  let (out_string, out_flush) = pp_get_formatter_output_functions f () in
  (* Redefine the meaning of the pretty printing functions. The idea
     is to ignore newlines introduced by pretty printing as well as
     indentation. *)
  let out_functions = {out_string = out_string;
                       out_flush = out_flush;
                       out_newline = ignore;
                       out_spaces = function 0 -> () | _ -> out_string " " 0 1; } in
  pp_set_formatter_out_functions f out_functions;
  pretty_fun f arg;
  pp_print_flush f ();
  Buffer.contents b

(** Get a string representation of a value

    You might want to use `p_value` on a suitable output stream/formatter instead. *)
let string_of_value: t -> string =
  string_of_pretty p_value

let string_of_xml ?(close_tags = false): xml -> string =
  string_of_pretty (p_xml ~close_tags:close_tags)

(* and string_of_dist_pid = function *)
(*   | `ServerPid i -> "Server (" ^ (ProcessID.to_string i) ^ ")" *)
(*   | `ClientPid (cid, i) -> *)
(*       "Client num " ^ (ClientID.to_string cid) ^ ", process " ^ (ProcessID.to_string i) *)
(* and string_of_channel (ep1, ep2) = *)
(*   let ep1_str = ChannelID.to_string ep1 in *)
(*   let ep2_str = ChannelID.to_string ep2 in *)
(*   "Session channel. EP1: " ^ ep1_str ^ ", EP2: " ^ ep2_str *)

(* and string_of_access_point = function *)
(*   | `AccessPointID (`ClientAccessPoint (cid, apid)) -> *)
(*       "Client access point on client " ^ (ClientID.to_string cid) ^ ", " ^ *)
(*       "APID: " ^ (AccessPointID.to_string apid) *)
(*   | `AccessPointID (`ServerAccessPoint (apid)) -> *)
(*       "Server access point " ^ (AccessPointID.to_string apid) *)

(** {1 Record manipulations} *)

(** [project field value] returns projects the field labeled [field]
    from the Links value [value], provided [value] is a record. *)
let project name = function
  | (`Record fields) -> List.assoc name fields
  | _ -> failwith ("Match failure in record projection")

(** Given a Links tuple, returns an Ocaml list of the Links values in that
    tuple. *)
let untuple : t -> t list =
  let rec aux n output = function
    | [] -> List.rev output
    | fields ->
        match List.partition (fst ->- (=)(string_of_int n)) fields with
          | [_,r], rest -> aux (n+1) (r::output) rest
          | _ -> assert false
  in function
    | `Record fields -> aux 1 [] fields
    | _ -> assert false

(** {1 Boxing and unboxing of primitive types} *)
let box_bool b = `Bool b
and unbox_bool : t -> bool   = function
  | `Bool b  -> b | _ -> failwith "Type error unboxing bool"
and box_int i = `Int i
and unbox_int  : t -> int    = function
  | `Int i   -> i
  | _other -> failwith("Type error unboxing int")
and box_float f = `Float f
and unbox_float : t -> float = function
  | `Float f -> f | _ -> failwith "Type error unboxing float"
and box_char c = `Char c
and unbox_char :  t -> char = function
  | `Char f -> f | _ -> failwith "Type error unboxing char"
and box_xml x = `XML x
and unbox_xml  :  t -> xmlitem = function
  | `XML x -> x | _ -> failwith "Type error unboxing xml"
and box_string s = `String s
and unbox_string : t -> string = function
  | `String s -> s
  | v ->
     failwith ("Type error unboxing string: " ^ string_of_value v)
and box_list l = `List l
and unbox_list : t -> t list = function
  | `List l -> l | v -> failwith ("Type error unboxing list: " ^ string_of_value v)
and box_record fields = `Record fields
and unbox_record : t -> (string * t) list = function
  | `Record fields -> fields | _ -> failwith "Type error unboxing record"
and box_unit : unit -> t
  = fun () -> `Record []
and unbox_unit : t -> unit = function
  | `Record [] -> () | _ -> failwith "Type error unboxing unit"

let box_op : t list -> t -> t =
  fun ps k -> let box = List.fold_left
			  (fun (i, box) p -> let i = i + 1 in (i, ((string_of_int i, p) :: box)))
			  (0, []) ps
	      in
	      let box = (string_of_int ((fst box) + 1), k) :: (snd box) in
	      `Record (List.rev box)

let box : t list -> t = fun ps -> `Record (List.mapi (fun i p -> (string_of_int (i+1), p)) ps)
               
let box_pair : t -> t -> t = fun a b -> `Record [("1", a); ("2", b)]
let unbox_pair = function
  | (`Record [(_, a); (_, b)]) -> (a, b)
  | _ -> failwith ("Match failure in pair conversion")
let box_pid dist_pid = `Pid dist_pid
let unbox_pid = function
  | `Pid dist_pid -> dist_pid
  | _ -> failwith "Type error unboxing pid"
let box_socket (inc, outc) = `Socket (inc, outc)
let unbox_socket = function
  | `Socket p -> p
  | _ -> failwith "Type error unboxing socket"
let box_spawn_loc sl = `SpawnLocation sl
let unbox_spawn_loc = function
  | `SpawnLocation sl -> sl
  | _ -> failwith "Type error unboxing spawn location"
let box_channel ch = `SessionChannel ch
let unbox_channel = function
  | `SessionChannel x -> x
  | _ -> failwith "Type error unboxing session channel"
let box_access_point ap = `AccessPointID ap
let unbox_access_point = function
  | `AccessPointID x -> x
  | _ -> failwith "Type error unboxing access point"
let intmap_of_record = function
  | `Record members ->
      Some(IntMap.from_alist(
             List.map (fun (k,v) -> int_of_string k, v ) members))
  | _ -> None

type 'a serialiser = {
  save : 'a -> string;
  load : string -> 'a;
}

(** {1 Serialization of values. } *)

let marshal_save : 'a -> string = fun v -> Marshal.to_string v []
and marshal_load : string -> 'a = fun v -> Marshal.from_string v 0

let continuation_serialisers : (string * compressed_continuation serialiser) list = [
  "Marshal",
  { save = marshal_save ; load = marshal_load };

  "Pickle",
  { save = Pickle.to_string<compressed_continuation> ;
    load = Pickle.from_string<compressed_continuation> };

  "Dump",
  { save = Dump.to_string<compressed_continuation> ;
    load = Dump.from_string<compressed_continuation> }
]
											
(*let continuation_serialisers : (string * compressed_continuation serialiser) list = [
  "Marshal",
  { save = marshal_save ; load = marshal_load };

  "Pickle",
  { save = Pickle_compressed_continuation.to_string ;
    load = Pickle_compressed_continuation.from_string };

  "Dump",
  { save = Dump_compressed_continuation.to_string ;
    load = Dump_compressed_continuation.from_string }
]*)

let value_serialisers : (string * compressed_t serialiser) list = [
  "Marshal",
  { save = marshal_save ; load = marshal_load };

  "Pickle",
  { save = Pickle_compressed_t.to_string ;
    load = Pickle_compressed_t.from_string };

  "Dump",
  { save = Dump_compressed_t.to_string ;
    load = Dump_compressed_t.from_string };
]

let retrieve_serialiser : (string * 'a serialiser) list -> 'a serialiser =
  fun serialisers ->
    let name = Settings.get_value serialiser in
    try List.assoc name serialisers
    with NotFound _ -> failwith ("Unknown serialisation method : " ^ name)

let continuation_serialiser : unit -> compressed_continuation serialiser =
  fun () -> retrieve_serialiser continuation_serialisers

let value_serialiser : unit -> compressed_t serialiser =
  fun () -> retrieve_serialiser value_serialisers

let marshal_continuation (c : continuation) : string =
  let cs = compress_continuation c in
  let save = (continuation_serialiser ()).save in
  let pickle = save cs in
    if String.length pickle > 4096 then
      prerr_endline "Marshalled continuation larger than 4K:";
    base64encode pickle

let marshal_value : t -> string =
  fun v ->
    let save = (value_serialiser ()).save in
    (* Debug.print ("marshalling: "^Show_t.show v); *)
      base64encode (save (compress_val v))

let unmarshal_continuation env : string -> continuation =
    let load = (continuation_serialiser ()).load in
    base64decode ->- load ->- uncompress_continuation (Env.globals env)

let unmarshal_value env : string -> t =
  fun s ->
    let load = (value_serialiser ()).load in
    (* Debug.print ("unmarshalling string: " ^ s); *)
    let v = (load (base64decode s)) in
    (* Debug.print ("unmarshalling: " ^ Show_compressed_t.show v); *)
      uncompress_val (Env.globals env) v

(** Return the continuation frame that evaluates the given expression
    in the given environment. *)
<<<<<<< HEAD
let expr_to_contframe env expr =
  make_cont_frame `Local Var.dummy_var env ([], expr)
(*  ((`Local        : Ir.scope),
   (Var.dummy_var : Ir.var),
   (env           : env),
   (([], expr)    : Ir.computation))*)
=======
(* let expr_to_contframe env expr = *)
(*   ((`Local        : Ir.scope), *)
(*    (Var.dummy_var : Ir.var), *)
(*    (env           : env), *)
(*    (([], expr)    : Ir.computation)) *)
>>>>>>> 85c61335

let rec get_contained_channels v =
  let get_list_contained_channels xs =
    List.fold_left (fun acc x -> (get_contained_channels x) @ acc) [] xs in

  match v with
    | `List xs -> get_list_contained_channels xs
    | `Record xs -> get_list_contained_channels @@ List.map snd xs
    | `Variant (_, x) -> get_contained_channels x
    | `FunctionPtr (_, (Some x)) -> get_contained_channels x
    | `SessionChannel c -> [c]
    | _ -> []

let rec value_of_xml xs = `List (List.map value_of_xmlitem xs)
and value_of_xmlitem =
  function
    | Text s -> `Variant ("Text", box_string s)
    | Attr (name, value) -> `Variant ("Attr", `Record [("1", box_string name); ("2", box_string value)])
    | Node (name, children) -> `Variant ("Node", `Record [("1", box_string name); ("2", value_of_xml children)])<|MERGE_RESOLUTION|>--- conflicted
+++ resolved
@@ -222,15 +222,6 @@
   deriving (Show)
 
 type chan = (channel_id * channel_id)
-<<<<<<< HEAD
-  deriving (Show)		    
-  
-type delegated_chan = (chan * (t list))
-and delim_continuation = frame list
-and frame = (Ir.scope * Ir.var * env * Ir.computation)
-and continuation = delim_continuation list
-and t = [
-=======
   deriving (Show)
 
 module type ENV =
@@ -387,7 +378,7 @@
   module Handler : sig
     type u
 
-    val make : env:'v Env.t -> clauses:(Ir.binder * Ir.computation) Ir.name_map -> depth:[`Deep | `Shallow] -> u
+    val make : env:'v Env.t -> clauses:Ir.clause Ir.name_map -> depth:[`Deep | `Shallow] -> u
   end
   val set_trap_point : handler:Handler.u -> 'v t -> 'v t
   val invoke_trap : eval:('v Env.t -> 'v t -> Ir.computation -> 'r) -> env:'v Env.t -> 'v t -> (Ir.name * 'v list) -> 'r
@@ -432,7 +423,7 @@
   module Handler = struct
     type u = unit
 
-    let make : env:'v Env.t -> clauses:(Ir.binder * Ir.computation) Ir.name_map -> depth:[`Deep | `Shallow] -> u
+    let make : env:'v Env.t -> clauses:Ir.clause Ir.name_map -> depth:[`Deep | `Shallow] -> u
       = fun ~env ~clauses ~depth -> ignore(env); ignore(clauses); ignore(depth); ()
   end
   let set_trap_point ~handler k = ignore(handler); k
@@ -463,7 +454,7 @@
   module Handler = struct
     type u = unit
 
-    let make : env:'v Env.t -> clauses:(Ir.binder * Ir.computation) Ir.name_map -> depth:[`Deep | `Shallow] -> u
+    let make : env:'v Env.t -> clauses:Ir.clause Ir.name_map -> depth:[`Deep | `Shallow] -> u
       = fun ~env ~clauses ~depth -> ignore(env); ignore(clauses); ignore(depth); ()
   end
 
@@ -478,7 +469,6 @@
            (module Eff_Handler_Continuation : COMPRESSABLE_CONTINUATION)) : COMPRESSABLE_CONTINUATION)
 
 type t = [
->>>>>>> 85c61335
 | primitive_value
 | `List of t list
 | `Record of (string * t) list
@@ -486,82 +476,19 @@
 | `FunctionPtr of (Ir.var * t option)
 | `PrimitiveFunction of string * Var.var option
 | `ClientFunction of string
-| `Continuation of continuation * handlers
-| `DeepContinuation of continuation * handlers
-| `ShallowContinuation of delim_continuation * continuation * handlers    
+| `Continuation of continuation
+| `ReifiedContinuation of continuation
 | `Pid of dist_pid
 | `AccessPointID of access_point
 | `SessionChannel of chan
 | `Socket of in_channel * out_channel
 | `SpawnLocation of spawn_location
 ]
-<<<<<<< HEAD
-and env = {
-  all : (t * Ir.scope) Utility.intmap;
-  globals : (t * Ir.scope) Utility.intmap;
-  request_data : RequestData.request_data
-}
-and handler  = env * Ir.clause Ir.name_map * Ir.handler_spec (* Collection of cases *)
-and handlers = handler list
-  deriving (Show)
-
-let toplevel_cont : continuation  = [[]]
-let toplevel_hs   = []
-
-(** Continuation helpers **)
-let append_cont_frame frame cont =
-  match cont with
-    delim :: cont -> (frame :: delim) :: cont
-  | [] -> [[frame]]
-let make_cont_frame scope var env comp : frame = (scope, var, env, comp)
-let append_delim_cont delim cont =
-  match cont with
-    delim' :: cont -> (delim @ delim') :: cont
-  | [] -> assert false   
-  
-let set_request_data env rd = { env with request_data = rd }
-let request_data env = env.request_data
-
-(** {1 Environment stuff} *)
-(** {2 IntMap-based implementation with global memoization} *)
-
-let empty_env = {
-  all = IntMap.empty;
-  globals = IntMap.empty;
-  request_data = RequestData.new_empty_request_data ()
-}
-let bind name (v,scope) env =
-  (* Maintains globals as submap of global bindings. *)
-  match scope with
-    `Local ->
-      { env with all = IntMap.add name (v,scope) env.all }
-  | `Global ->
-      { env with
-          all = IntMap.add name (v,scope) env.all;
-          globals = IntMap.add name (v,scope) env.globals;
-      }
-let find name env = fst (IntMap.find name env.all)
-let mem name env = IntMap.mem name env.all
-let lookup name env = opt_map fst (IntMap.lookup name env.all)
-let lookupS name env = IntMap.lookup name env.all
-let extend env bs = IntMap.fold (fun k v r -> bind k v r) bs env
-
-let get_parameters env = env.all
-
-let shadow env ~by:env_by =
-(* Assumes that globals never change *)
-  let by_all = env_by.all in
-  IntMap.fold (fun name v env -> bind name v env) by_all env
-
-let fold f env a = IntMap.fold f env.all a
-let globals env = { env with all = env.globals }
-=======
 and continuation = t Continuation.t
 and env = t Env.t
   deriving (Show)
 
 type delegated_chan = (chan * (t list))
->>>>>>> 85c61335
 
 (** {1 Compressed values for more efficient pickling} *)
 type compressed_primitive_value = [
@@ -571,12 +498,7 @@
 ]
   deriving (Show, Eq, Typeable, Pickle, Dump)
 
-<<<<<<< HEAD
-type compressed_continuation = compressed_delim_continuation list
-and compressed_delim_continuation = (Ir.var * compressed_env) list
-=======
 type compressed_continuation = compressed_t Continuation.compressed_t
->>>>>>> 85c61335
 and compressed_t = [
 | compressed_primitive_value
 | `List of compressed_t list
@@ -585,14 +507,8 @@
 | `FunctionPtr of (Ir.var * compressed_t option)
 | `PrimitiveFunction of string
 | `ClientFunction of string
-<<<<<<< HEAD
-| `Continuation of compressed_continuation
-]
-and compressed_env = (Ir.var * compressed_t) list
-=======
 | `Continuation of compressed_continuation ]
 and compressed_env = compressed_t Env.compressed_t
->>>>>>> 85c61335
   deriving (Show, Eq, Typeable, Dump, Pickle)
 
 let compress_primitive_value : primitive_value -> [>compressed_primitive_value]=
@@ -602,38 +518,9 @@
         `Table (db, table, keys, Types.string_of_datatype (`Record row))
     | `Database (_database, s) -> `Database s
 
-<<<<<<< HEAD
-let localise env var =
-  (* let module M = Deriving_Show.Show_option(Show_intset) in *)
-  (* Debug.print ("cont vars (" ^ string_of_int var ^ "): " ^ *)
-  (*              M.show (Tables.lookup Tables.cont_vars var)); *)
-  IntSet.fold
-    (fun name locals ->
-       match lookupS name env with
-         | None
-         | Some (_, `Global) -> locals
-         | Some (v, `Local) ->
-             bind name (v, `Local) locals)
-    (Tables.find Tables.cont_vars var)
-    empty_env
-
-
-let rec compress_continuation (cont:continuation) : compressed_continuation =
-  let compress_frame (_scope, var, locals, _body) =
-    (var, compress_env locals)
-  in
-  let compress_delim delim = List.map compress_frame delim in
-  List.map compress_delim cont
-      (*List.map
-    (fun (_scope, var, locals, _body) ->
-       (var, compress_env locals)) cont*)
-and compress_t (v : t) : compressed_t =
-  let cv = compress_t in
-=======
 let rec compress_continuation cont : compressed_continuation = Continuation.compress ~compress_val cont
 and compress_val (v : t) : compressed_t =
   let cv = compress_val in
->>>>>>> 85c61335
     match v with
       | #primitive_value as v -> compress_primitive_value v
       | `List vs -> `List (List.map cv vs)
@@ -643,28 +530,12 @@
         `FunctionPtr (x, opt_map cv fvs)
       | `PrimitiveFunction (f,_op) -> `PrimitiveFunction f
       | `ClientFunction f -> `ClientFunction f
-      | `Continuation (cont,_) -> `Continuation (compress_continuation cont) (* TODO: Compress handlers *)
-      | `ShallowContinuation _ | `DeepContinuation _ -> assert false (* TODO: Compress continuations *)
+      | `Continuation cont -> `Continuation (compress_continuation cont)
       | `Pid _ -> assert false (* mmmmm *)
       | `Socket (_inc, _outc) -> assert false
       | `SessionChannel _ -> assert false (* mmmmm *)
       | `AccessPointID _ -> assert false (* mmmmm *)
       | `SpawnLocation _sl -> assert false (* wheeee! *)
-<<<<<<< HEAD
-and compress_env env : compressed_env =
-  List.rev
-    (fold
-       (fun name (v, scope) compressed ->
-          if scope = `Global then
-            compressed
-          else
-            (name, compress_t v)::compressed)
-       env
-       [])
-    (* let string_of_value : t -> string = *)
-    (*   fun v -> Show.show show_compressed_t (compress_t v) *)
-=======
->>>>>>> 85c61335
 
 let uncompress_primitive_value : compressed_primitive_value -> [> primitive_value] =
   function
@@ -682,25 +553,10 @@
         let database = db_connect driver params in
           `Database database
 let rec uncompress_continuation globals cont
-<<<<<<< HEAD
-    : continuation =
-  let uncompress_frame (var, env) =
-    let scope = Tables.find Tables.scopes var in
-    let body = Tables.find Tables.cont_defs var in
-    let env = uncompress_env globals env in
-    let locals = localise env var in
-    (scope, var, locals, body)
-  in
-  let uncompress_delim delim = List.map uncompress_frame delim in
-  List.map uncompress_delim cont
-and uncompress_t globals (v : compressed_t) : t =
-  let uv = uncompress_t globals in
-=======
         : continuation =
   Continuation.uncompress ~uncompress_val globals cont
 and uncompress_val globals (v : compressed_t) : t =
   let uv = uncompress_val globals in
->>>>>>> 85c61335
     match v with
       | #compressed_primitive_value as v -> uncompress_primitive_value v
       | `List vs -> `List (List.map uv vs)
@@ -709,22 +565,7 @@
       | `FunctionPtr (x, fvs) -> `FunctionPtr (x, opt_map uv fvs)
       | `PrimitiveFunction f -> `PrimitiveFunction (f,None)
       | `ClientFunction f -> `ClientFunction f
-<<<<<<< HEAD
-      | `Continuation cont -> `Continuation (uncompress_continuation globals cont, []) (* TODO: Uncompress handlers *)
-and uncompress_env globals env : env =
-  try
-  List.fold_left
-    (fun env (name, v) ->
-       bind name (uncompress_t globals v, Tables.find Tables.scopes name) env)
-    empty_env
-    env
-  with NotFound str -> failwith("In uncompress_env: " ^ str)
-
-let string_as_charlist s : t =
-  `List (List.rev (List.rev_map (fun x -> `Char x) (explode s)))
-=======
       | `Continuation cont -> `Continuation (uncompress_continuation globals cont)
->>>>>>> 85c61335
 
 let _escape =
   Str.global_replace (Str.regexp "\\\"") "\\\"" (* FIXME: Can this be right? *)
@@ -734,107 +575,6 @@
 open Format
 exception Not_tuple
 
-<<<<<<< HEAD
-exception Match of string
-
-let rec char_of_primchar = function
-    `Char c -> c
-  | o ->
-      raise (Match (Show_t.show o))
-
-and charlist_as_string chlist =
-  match chlist with
-    | `List elems ->
-        Utility.implode (List.rev (List.rev_map char_of_primchar elems))
-    | _ -> raise (Match("Non-string " ^ string_of_value chlist
-                        ^ " used as string."))
-
-and string_of_value : t -> string = function
-  | #primitive_value as p -> string_of_primitive p
-  | `FunctionPtr (x, fvs) ->
-    if Settings.get_value (Basicsettings.printing_functions) then
-      string_of_int x ^ opt_app string_of_value "" fvs
-    else
-      "fun"
-  | `PrimitiveFunction (name,_op) -> name
-  | `ClientFunction (name) -> name
-  (* | `RecFunction(defs, env, var, _scope) -> *)
-  (*     (\* Choose from fancy or simple printing of functions: *\) *)
-  (*     if Settings.get_value(Basicsettings.printing_functions) then *)
-  (*       "{ " ^ (mapstrcat " " *)
-  (*                 (fun (_name, (formals, body, _z)) -> *)
-  (*                    "fun (" ^ String.concat "," (List.map Ir.string_of_var formals) ^ ") {" ^ *)
-  (*                      Ir.string_of_computation body ^ "}") *)
-  (*                 defs) ^ *)
-  (*         " " ^ Ir.string_of_var var ^ " }[" ^ string_of_environment env ^ "]" *)
-  (*     else *)
-  (*       "fun" *)
-  | `Record fields ->
-      (try string_of_tuple fields
-       with Not_tuple ->
-         "(" ^ mapstrcat "," (fun (label, value) ->
-                                label ^ "=" ^ string_of_value value)
-           (List.sort (fun (l,_) (r, _) -> compare l r) fields) ^ ")")
-  | `Variant (label, `Record []) -> label
-  | `Variant (label, value) -> label ^ "(" ^ string_of_value value ^ ")"
-  | `List [] -> "[]"
-  | `List ((`XML _)::_ as elems) -> mapstrcat "" string_of_value elems
-  | `List (elems) -> "[" ^ String.concat ", " (List.map string_of_value elems) ^ "]"
-  | `Continuation (cont,_hs) -> "Continuation" ^ string_of_cont cont (* TODO: String of handlers *)
-  | `DeepContinuation _ -> "\"DeepContinuation\""
-  | `ShallowContinuation _ -> "\"ShallowContinuation\""     
-  | `Pid dist_pid -> "Pid " ^ (string_of_dist_pid dist_pid)
-  | `Socket (_, _) -> "<socket>"
-  | `SessionChannel c -> "Session channel " ^ (string_of_channel c)
-  | `SpawnLocation sl -> "Spawn location: " ^
-    (match sl with
-       | `ClientSpawnLoc cid -> "client " ^ (ClientID.to_string cid)
-       | `ServerSpawnLoc -> "server")
-  | (`AccessPointID _) as apid -> string_of_access_point apid
-and string_of_primitive : primitive_value -> string = function
-  | `Bool value -> string_of_bool value
-  | `Int value -> string_of_int value
-  | `Float value -> string_of_float' value
-  | `Char c -> "'"^ Char.escaped c ^"'"
-  | `XML x -> string_of_item x
-  | `Database (_, params) -> "(database " ^ params ^")"
-  | `Table (_, table_name, _, _) -> "(table " ^ table_name ^")"
-  | `String s -> "\"" ^ s ^ "\""
-
-and string_of_tuple (fields : (string * t) list) : string =
-    let fields = List.map (function
-                        | x, y when numberp x  -> (int_of_string x, y)
-                        | _ -> raise Not_tuple) fields in
-    let sorted = List.sort (fun (x,_) (y, _) -> compare x y) fields in
-    let numbers, values = List.split sorted in
-      if ordered_consecutive numbers && List.length numbers > 1 && List.hd numbers = 1 then
-        "(" ^ String.concat ", " (List.map string_of_value values) ^ ")"
-      else raise Not_tuple
-
-and numberp s = try ignore(int_of_string s); true with _ -> false
-
-and _string_of_environment : env -> string = fun _env -> "[ENVIRONMENT]"
-
-and string_of_cont : continuation -> string =
-  fun cont ->
-    let enclose f cont = "[" ^ mapstrcat ", " f cont ^ "]" in
-    let frame (_scope, var, _env, body) =
-      "(" ^ string_of_int var ^ ", " ^ Ir.Show_computation.show body ^ ")"
-    in
-    let delim dcont = enclose frame dcont in
-    enclose delim cont
-
-and string_of_dist_pid = function
-  | `ServerPid i -> "Server (" ^ (ProcessID.to_string i) ^ ")"
-  | `ClientPid (cid, i) ->
-      "Client num " ^ (ClientID.to_string cid) ^ ", process " ^ (ProcessID.to_string i)
-and string_of_channel (ep1, ep2) =
-  let ep1_str = ChannelID.to_string ep1 in
-  let ep2_str = ChannelID.to_string ep2 in
-  "Session channel. EP1: " ^ ep1_str ^ ", EP2: " ^ ep2_str
-
-and string_of_access_point = function
-=======
 let keywords = StringSet.from_list (List.map fst Lexer.keywords)
 
 let rec p_value (ppf : formatter) : t -> 'a = function
@@ -879,7 +619,7 @@
      fprintf ppf "Spawn location: server"
   | `XML xml -> p_xmlitem ~close_tags:false ppf xml
   | `Continuation cont -> fprintf ppf "Continuation%s" (Continuation.to_string cont)
->>>>>>> 85c61335
+  | `ReifiedContinuation cont -> fprintf ppf "ReifiedContinuation %s" (Continuation.to_string cont)
   | `AccessPointID (`ClientAccessPoint (cid, apid)) ->
      fprintf ppf "Client access point on client %s, APID: %s" (ClientID.to_string cid) (AccessPointID.to_string apid)
   | `AccessPointID (`ServerAccessPoint (apid)) ->
@@ -1053,7 +793,7 @@
 	      `Record (List.rev box)
 
 let box : t list -> t = fun ps -> `Record (List.mapi (fun i p -> (string_of_int (i+1), p)) ps)
-               
+
 let box_pair : t -> t -> t = fun a b -> `Record [("1", a); ("2", b)]
 let unbox_pair = function
   | (`Record [(_, a); (_, b)]) -> (a, b)
@@ -1106,7 +846,7 @@
   { save = Dump.to_string<compressed_continuation> ;
     load = Dump.from_string<compressed_continuation> }
 ]
-											
+
 (*let continuation_serialisers : (string * compressed_continuation serialiser) list = [
   "Marshal",
   { save = marshal_save ; load = marshal_load };
@@ -1173,20 +913,11 @@
 
 (** Return the continuation frame that evaluates the given expression
     in the given environment. *)
-<<<<<<< HEAD
-let expr_to_contframe env expr =
-  make_cont_frame `Local Var.dummy_var env ([], expr)
-(*  ((`Local        : Ir.scope),
-   (Var.dummy_var : Ir.var),
-   (env           : env),
-   (([], expr)    : Ir.computation))*)
-=======
 (* let expr_to_contframe env expr = *)
 (*   ((`Local        : Ir.scope), *)
 (*    (Var.dummy_var : Ir.var), *)
 (*    (env           : env), *)
 (*    (([], expr)    : Ir.computation)) *)
->>>>>>> 85c61335
 
 let rec get_contained_channels v =
   let get_list_contained_channels xs =
